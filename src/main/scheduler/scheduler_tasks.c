--- conflicted
+++ resolved
@@ -130,7 +130,6 @@
     },
 #endif
 
-<<<<<<< HEAD
 #ifdef USE_PMW_SERVO_DRIVER
     [TASK_PWMDRIVER] = {
         .taskName = "PWMDRIVER",
@@ -140,7 +139,6 @@
     },
 #endif
 
-=======
 #ifdef STACK_CHECK
     [TASK_STACK_CHECK] = {
         .taskName = "STACKCHECK",
@@ -149,5 +147,4 @@
         .staticPriority = TASK_PRIORITY_IDLE,
     },
 #endif
->>>>>>> 39209c73
 };