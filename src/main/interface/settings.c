/*
 * This file is part of Cleanflight.
 *
 * Cleanflight is free software: you can redistribute it and/or modify
 * it under the terms of the GNU General Public License as published by
 * the Free Software Foundation, either version 3 of the License, or
 * (at your option) any later version.
 *
 * Cleanflight is distributed in the hope that it will be useful,
 * but WITHOUT ANY WARRANTY; without even the implied warranty of
 * MERCHANTABILITY or FITNESS FOR A PARTICULAR PURPOSE.  See the
 * GNU General Public License for more details.
 *
 * You should have received a copy of the GNU General Public License
 * along with Cleanflight.  If not, see <http://www.gnu.org/licenses/>.
 */

#include <stdbool.h>
#include <stdint.h>

#include "platform.h"

#include "build/debug.h"

#include "blackbox/blackbox.h"

#include "cms/cms.h"

#include "common/utils.h"

#include "drivers/adc.h"
#include "drivers/bus_i2c.h"
#include "drivers/bus_spi.h"
#include "drivers/camera_control.h"
#include "drivers/light_led.h"
#include "drivers/pinio.h"
#include "drivers/vtx_common.h"

#include "fc/config.h"
#include "fc/controlrate_profile.h"
#include "fc/fc_core.h"
#include "fc/rc_adjustments.h"
#include "fc/rc_controls.h"

#include "flight/altitude.h"
#include "flight/failsafe.h"
#include "flight/imu.h"
#include "flight/mixer.h"
#include "flight/navigation.h"
#include "flight/pid.h"
#include "flight/servos.h"

#include "interface/settings.h"

#include "io/beeper.h"
#include "io/dashboard.h"
#include "io/gimbal.h"
#include "io/gps.h"
#include "io/ledstrip.h"
#include "io/osd.h"
#include "io/vtx.h"
#include "io/vtx_control.h"
#include "io/vtx_rtc6705.h"

#include "pg/adc.h"
#include "pg/beeper.h"
#include "pg/beeper_dev.h"
#include "pg/dashboard.h"
#include "pg/max7456.h"
#include "pg/pg.h"
#include "pg/pg_ids.h"
#include "pg/pinio.h"
#include "pg/piniobox.h"
#include "pg/rx_pwm.h"
#include "pg/sdcard.h"
#include "pg/vcd.h"

#include "rx/rx.h"
#include "rx/cc2500_frsky_common.h"
#include "rx/spektrum.h"

#include "sensors/acceleration.h"
#include "sensors/barometer.h"
#include "sensors/battery.h"
#include "sensors/boardalignment.h"
#include "sensors/compass.h"
#include "sensors/esc_sensor.h"
#include "sensors/gyro.h"
#include "sensors/rangefinder.h"

#include "telemetry/frsky_hub.h"
#include "telemetry/ibus_shared.h"
#include "telemetry/telemetry.h"

// Sensor names (used in lookup tables for *_hardware settings and in status command output)
// sync with accelerationSensor_e
const char * const lookupTableAccHardware[] = {
    "AUTO", "NONE", "ADXL345", "MPU6050", "MMA8452", "BMA280", "LSM303DLHC",
    "MPU6000", "MPU6500", "MPU9250", "ICM20601", "ICM20602", "ICM20608G", "ICM20649", "ICM20689",
    "BMI160", "ACC_IMUF9001", "FAKE"
};
// sync with gyroSensor_e
const char * const lookupTableGyroHardware[] = {
    "AUTO", "NONE", "MPU6050", "L3G4200D", "MPU3050", "L3GD20",
    "MPU6000", "MPU6500", "MPU9250", "ICM20601", "ICM20602", "ICM20608G", "ICM20649", "ICM20689",
    "BMI160", "GYRO_IMUF9001", "FAKE"
};

#if defined(USE_SENSOR_NAMES) || defined(USE_BARO)
// sync with baroSensor_e
const char * const lookupTableBaroHardware[] = {
    "AUTO", "NONE", "BMP085", "MS5611", "BMP280", "LPS"
};
#endif
#if defined(USE_SENSOR_NAMES) || defined(USE_MAG)
// sync with magSensor_e
const char * const lookupTableMagHardware[] = {
    "AUTO", "NONE", "HMC5883", "AK8975", "AK8963", "QMC5883"
};
#endif
#if defined(USE_SENSOR_NAMES) || defined(USE_RANGEFINDER)
const char * const lookupTableRangefinderHardware[] = {
    "NONE", "HCSR04", "TFMINI", "TF02"
};
#endif

static const char * const lookupTableOffOn[] = {
    "OFF", "ON"
};

static const char * const lookupTableCrashRecovery[] = {
    "OFF", "ON" ,"BEEP"
};

static const char * const lookupTableUnit[] = {
    "IMPERIAL", "METRIC"
};

static const char * const lookupTableAlignment[] = {
    "DEFAULT",
    "CW0",
    "CW90",
    "CW180",
    "CW270",
    "CW0FLIP",
    "CW90FLIP",
    "CW180FLIP",
    "CW270FLIP"
};

#ifdef USE_DUAL_GYRO
static const char * const lookupTableGyro[] = {
    "FIRST", "SECOND", "BOTH"
};
#endif

#ifdef USE_GPS
static const char * const lookupTableGPSProvider[] = {
    "NMEA", "UBLOX"
};

static const char * const lookupTableGPSSBASMode[] = {
    "AUTO", "EGNOS", "WAAS", "MSAS", "GAGAN"
};
#endif

#ifdef USE_SERVOS
static const char * const lookupTableGimbalMode[] = {
    "NORMAL", "MIXTILT"
};
#endif

#ifdef USE_BLACKBOX
static const char * const lookupTableBlackboxDevice[] = {
    "NONE", "SPIFLASH", "SDCARD", "SERIAL"
};

static const char * const lookupTableBlackboxMode[] = {
    "NORMAL", "MOTOR_TEST", "ALWAYS"
};
#endif

#ifdef USE_SERIAL_RX
static const char * const lookupTableSerialRX[] = {
    "SPEK1024",
    "SPEK2048",
    "SBUS",
    "SUMD",
    "SUMH",
    "XB-B",
    "XB-B-RJ01",
    "IBUS",
    "JETIEXBUS",
    "CRSF",
    "SRXL",
    "CUSTOM",
    "FPORT",
};
#endif

#ifdef USE_RX_SPI
// sync with rx_spi_protocol_e
static const char * const lookupTableRxSpi[] = {
    "V202_250K",
    "V202_1M",
    "SYMA_X",
    "SYMA_X5C",
    "CX10",
    "CX10A",
    "H8_3D",
    "INAV",
    "FRSKY_D",
    "FRSKY_X",
    "FLYSKY",
    "FLYSKY_2A",
    "KN"
};
#endif

static const char * const lookupTableGyroLpf[] = {
    "OFF",
    "188HZ",
    "98HZ",
    "42HZ",
    "20HZ",
    "10HZ",
    "5HZ",
    "EXPERIMENTAL"
};

#ifdef USE_CAMERA_CONTROL
static const char * const lookupTableCameraControlMode[] = {
    "HARDWARE_PWM",
    "SOFTWARE_PWM",
    "DAC"
};
#endif

static const char * const lookupTablePwmProtocol[] = {
    "OFF", "ONESHOT125", "ONESHOT42", "MULTISHOT", "BRUSHED",
#ifdef USE_DSHOT
    "DSHOT150", "DSHOT300", "DSHOT600", "DSHOT1200", "PROSHOT1000"
#endif
};

static const char * const lookupTableRcInterpolation[] = {
    "OFF", "PRESET", "AUTO", "MANUAL"
};

static const char * const lookupTableRcInterpolationChannels[] = {
    "RP", "RPY", "RPYT"
};

static const char * const lookupTableLowpassType[] = {
    "PT1",
    "BIQUAD",
#if defined(USE_FIR_FILTER_DENOISE)
    "FIR",
#else
    NULL,
#endif
    "BUTTERWORTH",
    "BIQUAD_RC_FIR2",
    "FAST_KALMAN"
};

<<<<<<< HEAD
static const char * const lookupTableKdStyle[] = {
    "KD_FILTER_CLASSIC", "KD_FILTER_SP", "KD_FILTER_NOSP"
};

=======
static const char * const lookupTableDtermLowpassType[] = {
    "PT1",
    "BIQUAD",
#if defined(USE_FIR_FILTER_DENOISE)
    "FIR"
#endif
};


>>>>>>> a453063d
static const char * const lookupTableFailsafe[] = {
    "AUTO-LAND", "DROP"
};

static const char * const lookupTableBusType[] = {
    "NONE", "I2C", "SPI", "SLAVE"
};

#ifdef USE_MAX7456
static const char * const lookupTableMax7456Clock[] = {
    "HALF", "DEFAULT", "FULL"
};
#endif

#ifdef USE_GYRO_OVERFLOW_CHECK
static const char * const lookupTableGyroOverflowCheck[] = {
    "OFF", "YAW", "ALL"
};
#endif

static const char * const lookupTableRatesType[] = {
    "BETAFLIGHT", "RACEFLIGHT"
};

#ifdef USE_OVERCLOCK
static const char * const lookupOverclock[] = {
    "OFF",
#if defined(STM32F40_41xxx)
    "192MHZ", "216MHZ", "240MHZ"
#elif defined(STM32F411xE)
    "108MHZ", "120MHZ"
#elif defined(STM32F7)
    "240MHZ"
#endif
};
#endif
#ifdef USE_GYRO_BIQUAD_RC_FIR2
#ifdef USE_GYRO_FAST_KALMAN
static const char * const lookupTableStage2FilterType[] = {
    "NONE", "BIQUAD_RC_FIR2", "FAST_KALMAN", "FIXED_K_KALMAN"
};
#endif
#endif // Only use lookup when both are enabled

#ifdef USE_LED_STRIP
    static const char * const lookupLedStripFormatRGB[] = {
        "GRB", "RGB"
    };
#endif

const lookupTableEntry_t lookupTables[] = {
    { lookupTableOffOn, sizeof(lookupTableOffOn) / sizeof(char *) },
    { lookupTableUnit, sizeof(lookupTableUnit) / sizeof(char *) },
    { lookupTableAlignment, sizeof(lookupTableAlignment) / sizeof(char *) },
#ifdef USE_GPS
    { lookupTableGPSProvider, sizeof(lookupTableGPSProvider) / sizeof(char *) },
    { lookupTableGPSSBASMode, sizeof(lookupTableGPSSBASMode) / sizeof(char *) },
#endif
#ifdef USE_BLACKBOX
    { lookupTableBlackboxDevice, sizeof(lookupTableBlackboxDevice) / sizeof(char *) },
    { lookupTableBlackboxMode, sizeof(lookupTableBlackboxMode) / sizeof(char *) },
#endif
    { currentMeterSourceNames, sizeof(currentMeterSourceNames) / sizeof(char *) },
    { voltageMeterSourceNames, sizeof(voltageMeterSourceNames) / sizeof(char *) },
#ifdef USE_SERVOS
    { lookupTableGimbalMode, sizeof(lookupTableGimbalMode) / sizeof(char *) },
#endif
#ifdef USE_SERIAL_RX
    { lookupTableSerialRX, sizeof(lookupTableSerialRX) / sizeof(char *) },
#endif
#ifdef USE_RX_SPI
    { lookupTableRxSpi, sizeof(lookupTableRxSpi) / sizeof(char *) },
#endif
    { lookupTableGyroLpf, sizeof(lookupTableGyroLpf) / sizeof(char *) },
    { lookupTableAccHardware, sizeof(lookupTableAccHardware) / sizeof(char *) },
#ifdef USE_BARO
    { lookupTableBaroHardware, sizeof(lookupTableBaroHardware) / sizeof(char *) },
#endif
#ifdef USE_MAG
    { lookupTableMagHardware, sizeof(lookupTableMagHardware) / sizeof(char *) },
#endif
    { debugModeNames, sizeof(debugModeNames) / sizeof(char *) },
    { lookupTablePwmProtocol, sizeof(lookupTablePwmProtocol) / sizeof(char *) },
    { lookupTableRcInterpolation, sizeof(lookupTableRcInterpolation) / sizeof(char *) },
    { lookupTableRcInterpolationChannels, sizeof(lookupTableRcInterpolationChannels) / sizeof(char *) },
    { lookupTableLowpassType, sizeof(lookupTableLowpassType) / sizeof(char *) },
<<<<<<< HEAD
    { lookupTableKdStyle, sizeof(lookupTableKdStyle) / sizeof(char *) },
=======
    { lookupTableDtermLowpassType, sizeof(lookupTableDtermLowpassType) / sizeof(char *) },
>>>>>>> a453063d
    { lookupTableFailsafe, sizeof(lookupTableFailsafe) / sizeof(char *) },
    { lookupTableCrashRecovery, sizeof(lookupTableCrashRecovery) / sizeof(char *) },
#ifdef USE_CAMERA_CONTROL
    { lookupTableCameraControlMode, sizeof(lookupTableCameraControlMode) / sizeof(char *) },
#endif
    { lookupTableBusType, sizeof(lookupTableBusType) / sizeof(char *) },
#ifdef USE_MAX7456
    { lookupTableMax7456Clock, sizeof(lookupTableMax7456Clock) / sizeof(char *) },
#endif
#ifdef USE_RANGEFINDER
    { lookupTableRangefinderHardware, sizeof(lookupTableRangefinderHardware) / sizeof(char *) },
#endif
#ifdef USE_GYRO_OVERFLOW_CHECK
    { lookupTableGyroOverflowCheck, sizeof(lookupTableGyroOverflowCheck) / sizeof(char *) },
#endif
    { lookupTableRatesType, sizeof(lookupTableRatesType) / sizeof(char *) },

#ifdef USE_OVERCLOCK
    { lookupOverclock, sizeof(lookupOverclock) / sizeof(char *) },
#endif
<<<<<<< HEAD
#ifdef USE_GYRO_BIQUAD_RC_FIR2
#ifdef USE_GYRO_FAST_KALMAN
    { lookupTableStage2FilterType, sizeof(lookupTableStage2FilterType) / sizeof(char *) },
#endif
#endif // Only enable lookup if both are available
=======
#ifdef USE_LED_STRIP
    { lookupLedStripFormatRGB, sizeof(lookupLedStripFormatRGB) / sizeof(char *) },
#endif
#ifdef USE_DUAL_GYRO
    { lookupTableGyro, sizeof(lookupTableGyro) / sizeof(char *) },
#endif
>>>>>>> a453063d
};

const clivalue_t valueTable[] = {
// PG_GYRO_CONFIG
    { "align_gyro",                 VAR_UINT8  | MASTER_VALUE | MODE_LOOKUP, .config.lookup = { TABLE_ALIGNMENT }, PG_GYRO_CONFIG, offsetof(gyroConfig_t, gyro_align) },
    { "gyro_lpf",                   VAR_UINT8  | MASTER_VALUE | MODE_LOOKUP, .config.lookup = { TABLE_GYRO_LPF }, PG_GYRO_CONFIG, offsetof(gyroConfig_t, gyro_lpf) },
#if defined(USE_GYRO_SPI_ICM20649)
    { "gyro_high_range",            VAR_UINT8  | MASTER_VALUE | MODE_LOOKUP, .config.lookup = { TABLE_OFF_ON }, PG_GYRO_CONFIG, offsetof(gyroConfig_t, gyro_high_fsr) },
#endif
    { "gyro_sync_denom",            VAR_UINT8  | MASTER_VALUE, .config.minmax = { 1, 32 }, PG_GYRO_CONFIG, offsetof(gyroConfig_t, gyro_sync_denom) },

    { "gyro_lowpass_type",         VAR_UINT8  | MASTER_VALUE | MODE_LOOKUP, .config.lookup = { TABLE_LOWPASS_TYPE }, PG_GYRO_CONFIG, offsetof(gyroConfig_t, gyro_lowpass_type) },
    { "gyro_lowpass_hz",           VAR_UINT16 | MASTER_VALUE, .config.minmax = { 0, 16000 }, PG_GYRO_CONFIG, offsetof(gyroConfig_t, gyro_lowpass_hz) },
    { "gyro_lowpass_order",        VAR_UINT8  | MASTER_VALUE, .config.minmax = { 0, GYRO_LPF_ORDER_MAX}, PG_GYRO_CONFIG, offsetof(gyroConfig_t, gyro_lowpass_order) },

    { "gyro_lowpass2_type",         VAR_UINT8  | MASTER_VALUE | MODE_LOOKUP, .config.lookup = { TABLE_LOWPASS_TYPE }, PG_GYRO_CONFIG, offsetof(gyroConfig_t, gyro_lowpass2_type) },
    { "gyro_lowpass2_hz",           VAR_UINT16  | MASTER_VALUE, .config.minmax = { 0,  16000 }, PG_GYRO_CONFIG, offsetof(gyroConfig_t, gyro_lowpass2_hz) },
    { "gyro_lowpass2_order",        VAR_UINT8  | MASTER_VALUE, .config.minmax = { 0, GYRO_LPF_ORDER_MAX}, PG_GYRO_CONFIG, offsetof(gyroConfig_t, gyro_lowpass2_order) },

    { "gyro_notch1_hz",             VAR_UINT16 | MASTER_VALUE, .config.minmax = { 0, 16000 }, PG_GYRO_CONFIG, offsetof(gyroConfig_t, gyro_soft_notch_hz_1) },
    { "gyro_notch1_cutoff",         VAR_UINT16 | MASTER_VALUE, .config.minmax = { 0, 16000 }, PG_GYRO_CONFIG, offsetof(gyroConfig_t, gyro_soft_notch_cutoff_1) },
    { "gyro_notch2_hz",             VAR_UINT16 | MASTER_VALUE, .config.minmax = { 0, 16000 }, PG_GYRO_CONFIG, offsetof(gyroConfig_t, gyro_soft_notch_hz_2) },
    { "gyro_notch2_cutoff",         VAR_UINT16 | MASTER_VALUE, .config.minmax = { 0, 16000 }, PG_GYRO_CONFIG, offsetof(gyroConfig_t, gyro_soft_notch_cutoff_2) },
<<<<<<< HEAD
#if defined(USE_GYRO_IMUF9001)
    { "imuf_mode",                  VAR_UINT16 | MASTER_VALUE, .config.minmax = { 0, 255   }, PG_GYRO_CONFIG, offsetof(gyroConfig_t, imuf_mode) },
    { "imuf_pitch_q",               VAR_UINT16 | MASTER_VALUE, .config.minmax = { 0, 16000 }, PG_GYRO_CONFIG, offsetof(gyroConfig_t, imuf_pitch_q) },
    { "imuf_pitch_r",               VAR_UINT16 | MASTER_VALUE, .config.minmax = { 0, 16000 }, PG_GYRO_CONFIG, offsetof(gyroConfig_t, imuf_pitch_r) },
    { "imuf_roll_q",                VAR_UINT16 | MASTER_VALUE, .config.minmax = { 0, 16000 }, PG_GYRO_CONFIG, offsetof(gyroConfig_t, imuf_roll_q) },
    { "imuf_roll_r",                VAR_UINT16 | MASTER_VALUE, .config.minmax = { 0, 16000 }, PG_GYRO_CONFIG, offsetof(gyroConfig_t, imuf_roll_r) },
    { "imuf_yaw_q",                 VAR_UINT16 | MASTER_VALUE, .config.minmax = { 0, 16000 }, PG_GYRO_CONFIG, offsetof(gyroConfig_t, imuf_yaw_q) },
    { "imuf_yaw_r",                 VAR_UINT16 | MASTER_VALUE, .config.minmax = { 0, 16000 }, PG_GYRO_CONFIG, offsetof(gyroConfig_t, imuf_yaw_r) },
    { "imuf_pitch_lpf_cutoff_hz",   VAR_UINT16 | MASTER_VALUE, .config.minmax = { 0, 255   }, PG_GYRO_CONFIG, offsetof(gyroConfig_t, imuf_pitch_lpf_cutoff_hz) },
    { "imuf_roll_lpf_cutoff_hz",    VAR_UINT16 | MASTER_VALUE, .config.minmax = { 0, 255   }, PG_GYRO_CONFIG, offsetof(gyroConfig_t, imuf_roll_lpf_cutoff_hz) },
    { "imuf_yaw_lpf_cutoff_hz",     VAR_UINT16 | MASTER_VALUE, .config.minmax = { 0, 255   }, PG_GYRO_CONFIG, offsetof(gyroConfig_t, imuf_yaw_lpf_cutoff_hz) },
    { "imuf_dyn_gain",              VAR_UINT16 | MASTER_VALUE, .config.minmax = { 0, 1000  }, PG_GYRO_CONFIG, offsetof(gyroConfig_t, imuf_dyn_gain) },
#else
#if defined(USE_GYRO_BIQUAD_RC_FIR2)
    { "gyro_stage2_lowpass_hz",     VAR_UINT16 | MASTER_VALUE, .config.minmax = { 0, 16000 }, PG_GYRO_CONFIG, offsetof(gyroConfig_t, gyro_soft_lpf_hz_2) },
#if defined(USE_GYRO_FAST_KALMAN)
    { "gyro_filter_q",              VAR_UINT16 | MASTER_VALUE, .config.minmax = { 0, 16000 }, PG_GYRO_CONFIG, offsetof(gyroConfig_t, gyro_filter_q) },
    { "gyro_filter_r",              VAR_UINT16 | MASTER_VALUE, .config.minmax = { 0, 16000 }, PG_GYRO_CONFIG, offsetof(gyroConfig_t, gyro_filter_r) },
    { "gyro_filter_p",              VAR_UINT16 | MASTER_VALUE, .config.minmax = { 0, 16000 }, PG_GYRO_CONFIG, offsetof(gyroConfig_t, gyro_filter_p) },
    { "gyro_stage2_filter_type",    VAR_UINT8  | MASTER_VALUE | MODE_LOOKUP, .config.lookup = { TABLE_STAGE2_FILTER_TYPE }, PG_GYRO_CONFIG, offsetof(gyroConfig_t, gyro_stage2_filter_type) },
#endif
#endif
#endif
=======

    { "gyro_lma_depth",             VAR_UINT8 | MASTER_VALUE, .config.minmax = {0, 11}, PG_GYRO_CONFIG, offsetof(gyroConfig_t, gyro_lma_depth)},
    { "gyro_lma_weight",            VAR_UINT8 | MASTER_VALUE, .config.minmax = {0, 100}, PG_GYRO_CONFIG, offsetof(gyroConfig_t, gyro_lma_weight)},

>>>>>>> a453063d
    { "moron_threshold",            VAR_UINT8  | MASTER_VALUE, .config.minmax = { 0,  200 }, PG_GYRO_CONFIG, offsetof(gyroConfig_t, gyroMovementCalibrationThreshold) },
    { "gyro_offset_yaw",            VAR_INT16 | MASTER_VALUE, .config.minmax = { -1000, 1000 }, PG_GYRO_CONFIG, offsetof(gyroConfig_t, gyro_offset_yaw) },
#ifdef USE_GYRO_OVERFLOW_CHECK
    { "gyro_overflow_detect",       VAR_UINT8  | MASTER_VALUE | MODE_LOOKUP, .config.lookup = { TABLE_GYRO_OVERFLOW_CHECK }, PG_GYRO_CONFIG, offsetof(gyroConfig_t, checkOverflow) },
#endif
#if defined(GYRO_USES_SPI)
#if defined(USE_GYRO_SPI_MPU6500) || defined(USE_GYRO_SPI_MPU9250) || defined(USE_GYRO_SPI_ICM20689)
    { "gyro_use_32khz",             VAR_UINT8  | MASTER_VALUE | MODE_LOOKUP, .config.lookup = { TABLE_OFF_ON }, PG_GYRO_CONFIG, offsetof(gyroConfig_t, gyro_use_32khz) },
#endif
#endif
#ifdef USE_DUAL_GYRO
    { "gyro_to_use",                VAR_UINT8  | MASTER_VALUE | MODE_LOOKUP, .config.lookup = { TABLE_GYRO }, PG_GYRO_CONFIG, offsetof(gyroConfig_t, gyro_to_use) },
#endif

// PG_ACCELEROMETER_CONFIG
    { "align_acc",                  VAR_UINT8  | MASTER_VALUE | MODE_LOOKUP, .config.lookup = { TABLE_ALIGNMENT }, PG_ACCELEROMETER_CONFIG, offsetof(accelerometerConfig_t, acc_align) },
    { "acc_hardware",               VAR_UINT8  | MASTER_VALUE | MODE_LOOKUP, .config.lookup = { TABLE_ACC_HARDWARE }, PG_ACCELEROMETER_CONFIG, offsetof(accelerometerConfig_t, acc_hardware) },
#if defined(USE_GYRO_SPI_ICM20649)
    { "acc_high_range",             VAR_UINT8  | MASTER_VALUE | MODE_LOOKUP, .config.lookup = { TABLE_OFF_ON }, PG_ACCELEROMETER_CONFIG, offsetof(accelerometerConfig_t, acc_high_fsr) },
#endif
    { "acc_lpf_hz",                 VAR_UINT16 | MASTER_VALUE, .config.minmax = { 0, 400 }, PG_ACCELEROMETER_CONFIG, offsetof(accelerometerConfig_t, acc_lpf_hz) },
    { "acc_trim_pitch",             VAR_INT16  | MASTER_VALUE, .config.minmax = { -300, 300 }, PG_ACCELEROMETER_CONFIG, offsetof(accelerometerConfig_t, accelerometerTrims.values.pitch) },
    { "acc_trim_roll",              VAR_INT16  | MASTER_VALUE, .config.minmax = { -300, 300 }, PG_ACCELEROMETER_CONFIG, offsetof(accelerometerConfig_t, accelerometerTrims.values.roll) },
    { "acc_calibration",            VAR_INT16  | MASTER_VALUE | MODE_ARRAY, .config.array.length = XYZ_AXIS_COUNT, PG_ACCELEROMETER_CONFIG, offsetof(accelerometerConfig_t, accZero.raw) },

// PG_COMPASS_CONFIG
#ifdef USE_MAG
    { "align_mag",                  VAR_UINT8  | MASTER_VALUE | MODE_LOOKUP, .config.lookup = { TABLE_ALIGNMENT }, PG_COMPASS_CONFIG, offsetof(compassConfig_t, mag_align) },
    { "mag_bustype",                VAR_UINT8  | MASTER_VALUE | MODE_LOOKUP, .config.lookup = { TABLE_BUS_TYPE }, PG_COMPASS_CONFIG, offsetof(compassConfig_t, mag_bustype) },
    { "mag_i2c_device",             VAR_UINT8  | MASTER_VALUE, .config.minmax = { 0, I2CDEV_COUNT }, PG_COMPASS_CONFIG, offsetof(compassConfig_t, mag_i2c_device) },
    { "mag_i2c_address",            VAR_UINT8  | MASTER_VALUE, .config.minmax = { 0, I2C_ADDR7_MAX }, PG_COMPASS_CONFIG, offsetof(compassConfig_t, mag_i2c_address) },
    { "mag_spi_device",             VAR_UINT8  | MASTER_VALUE, .config.minmax = { 0, SPIDEV_COUNT }, PG_COMPASS_CONFIG, offsetof(compassConfig_t, mag_spi_device) },
    { "mag_hardware",               VAR_UINT8  | MASTER_VALUE | MODE_LOOKUP, .config.lookup = { TABLE_MAG_HARDWARE }, PG_COMPASS_CONFIG, offsetof(compassConfig_t, mag_hardware) },
    { "mag_declination",            VAR_INT16  | MASTER_VALUE, .config.minmax = { -18000, 18000 }, PG_COMPASS_CONFIG, offsetof(compassConfig_t, mag_declination) },
    { "mag_calibration",            VAR_INT16  | MASTER_VALUE | MODE_ARRAY, .config.array.length = XYZ_AXIS_COUNT, PG_COMPASS_CONFIG, offsetof(compassConfig_t, magZero.raw) },
#endif

// PG_BAROMETER_CONFIG
#ifdef USE_BARO
    { "baro_bustype",               VAR_UINT8  | MASTER_VALUE | MODE_LOOKUP, .config.lookup = { TABLE_BUS_TYPE }, PG_BAROMETER_CONFIG, offsetof(barometerConfig_t, baro_bustype) },
    { "baro_spi_device",            VAR_UINT8  | MASTER_VALUE, .config.minmax = { 0, 5 }, PG_BAROMETER_CONFIG, offsetof(barometerConfig_t, baro_spi_device) },
    { "baro_i2c_device",            VAR_UINT8  | MASTER_VALUE, .config.minmax = { 0, 5 }, PG_BAROMETER_CONFIG, offsetof(barometerConfig_t, baro_i2c_device) },
    { "baro_i2c_address",           VAR_UINT8  | MASTER_VALUE, .config.minmax = { 0, I2C_ADDR7_MAX }, PG_BAROMETER_CONFIG, offsetof(barometerConfig_t, baro_i2c_address) },
    { "baro_hardware",              VAR_UINT8  | MASTER_VALUE | MODE_LOOKUP, .config.lookup = { TABLE_BARO_HARDWARE }, PG_BAROMETER_CONFIG, offsetof(barometerConfig_t, baro_hardware) },
    { "baro_tab_size",              VAR_UINT8  | MASTER_VALUE, .config.minmax = { 0, BARO_SAMPLE_COUNT_MAX }, PG_BAROMETER_CONFIG, offsetof(barometerConfig_t, baro_sample_count) },
    { "baro_noise_lpf",             VAR_UINT16  | MASTER_VALUE, .config.minmax = { 0, 1000 }, PG_BAROMETER_CONFIG, offsetof(barometerConfig_t, baro_noise_lpf) },
    { "baro_cf_vel",                VAR_UINT16  | MASTER_VALUE, .config.minmax = { 0, 1000 }, PG_BAROMETER_CONFIG, offsetof(barometerConfig_t, baro_cf_vel) },
    { "baro_cf_alt",                VAR_UINT16  | MASTER_VALUE, .config.minmax = { 0, 1000 }, PG_BAROMETER_CONFIG, offsetof(barometerConfig_t, baro_cf_alt) },
#endif

// PG_RX_CONFIG
    { "mid_rc",                     VAR_UINT16 | MASTER_VALUE, .config.minmax = { 1200, 1700 }, PG_RX_CONFIG, offsetof(rxConfig_t, midrc) },
    { "min_check",                  VAR_UINT16 | MASTER_VALUE, .config.minmax = { PWM_PULSE_MIN, PWM_PULSE_MAX }, PG_RX_CONFIG, offsetof(rxConfig_t, mincheck) },
    { "max_check",                  VAR_UINT16 | MASTER_VALUE, .config.minmax = { PWM_PULSE_MIN, PWM_PULSE_MAX }, PG_RX_CONFIG, offsetof(rxConfig_t, maxcheck) },
    { "rssi_channel",               VAR_INT8   | MASTER_VALUE, .config.minmax = { 0, MAX_SUPPORTED_RC_CHANNEL_COUNT }, PG_RX_CONFIG, offsetof(rxConfig_t, rssi_channel) },
    { "rssi_src_frame_errors",      VAR_INT8   | MASTER_VALUE | MODE_LOOKUP, .config.lookup = { TABLE_OFF_ON }, PG_RX_CONFIG, offsetof(rxConfig_t, rssi_src_frame_errors) },
    { "rssi_scale",                 VAR_UINT8  | MASTER_VALUE, .config.minmax = { RSSI_SCALE_MIN, RSSI_SCALE_MAX }, PG_RX_CONFIG, offsetof(rxConfig_t, rssi_scale) },
    { "rssi_invert",                VAR_INT8   | MASTER_VALUE | MODE_LOOKUP, .config.lookup = { TABLE_OFF_ON }, PG_RX_CONFIG, offsetof(rxConfig_t, rssi_invert) },
    { "rc_interp",                  VAR_UINT8  | MASTER_VALUE | MODE_LOOKUP, .config.lookup = { TABLE_RC_INTERPOLATION }, PG_RX_CONFIG, offsetof(rxConfig_t, rcInterpolation) },
    { "rc_interp_ch",               VAR_UINT8  | MASTER_VALUE | MODE_LOOKUP, .config.lookup = { TABLE_RC_INTERPOLATION_CHANNELS }, PG_RX_CONFIG, offsetof(rxConfig_t, rcInterpolationChannels) },
    { "rc_interp_int",              VAR_UINT8  | MASTER_VALUE, .config.minmax = { 1, 50 }, PG_RX_CONFIG, offsetof(rxConfig_t, rcInterpolationInterval) },
    { "fpv_mix_degrees",            VAR_UINT8  | MASTER_VALUE, .config.minmax = { 0, 50 }, PG_RX_CONFIG, offsetof(rxConfig_t, fpvCamAngleDegrees) },
    { "max_aux_channels",           VAR_UINT8  | MASTER_VALUE, .config.minmax = { 0, MAX_AUX_CHANNEL_COUNT }, PG_RX_CONFIG, offsetof(rxConfig_t, max_aux_channel) },
#ifdef USE_SERIAL_RX
    { "serialrx_provider",          VAR_UINT8  | MASTER_VALUE | MODE_LOOKUP, .config.lookup = { TABLE_SERIAL_RX }, PG_RX_CONFIG, offsetof(rxConfig_t, serialrx_provider) },
    { "serialrx_inverted",          VAR_UINT8  | MASTER_VALUE | MODE_LOOKUP, .config.lookup = { TABLE_OFF_ON }, PG_RX_CONFIG, offsetof(rxConfig_t, serialrx_inverted) },
#endif
#ifdef USE_SPEKTRUM_BIND
    { "spektrum_sat_bind",          VAR_UINT8  | MASTER_VALUE, .config.minmax = { SPEKTRUM_SAT_BIND_DISABLED, SPEKTRUM_SAT_BIND_MAX}, PG_RX_CONFIG, offsetof(rxConfig_t, spektrum_sat_bind) },
    { "spektrum_sat_bind_autoreset",VAR_UINT8  | MASTER_VALUE | MODE_LOOKUP, .config.lookup = { TABLE_OFF_ON }, PG_RX_CONFIG, offsetof(rxConfig_t, spektrum_sat_bind_autoreset) },
#endif
    { "airmode_start_throttle_percent",     VAR_UINT8 | MASTER_VALUE, .config.minmax = { 0, 100 }, PG_RX_CONFIG, offsetof(rxConfig_t, airModeActivateThreshold) },
    { "rx_min_usec",                VAR_UINT16 | MASTER_VALUE, .config.minmax = { PWM_PULSE_MIN, PWM_PULSE_MAX }, PG_RX_CONFIG, offsetof(rxConfig_t, rx_min_usec) },
    { "rx_max_usec",                VAR_UINT16 | MASTER_VALUE, .config.minmax = { PWM_PULSE_MIN, PWM_PULSE_MAX }, PG_RX_CONFIG, offsetof(rxConfig_t, rx_max_usec) },
    { "serialrx_halfduplex",        VAR_UINT8  | MASTER_VALUE | MODE_LOOKUP, .config.lookup = { TABLE_OFF_ON }, PG_RX_CONFIG, offsetof(rxConfig_t, halfDuplex) },
#ifdef USE_RX_SPI
    { "rx_spi_protocol",            VAR_UINT8  | MASTER_VALUE | MODE_LOOKUP, .config.lookup = { TABLE_RX_SPI }, PG_RX_CONFIG, offsetof(rxConfig_t, rx_spi_protocol) },
#endif

// PG_ADC_CONFIG
#if defined(ADC)
    { "adc_device",                 VAR_INT8   | MASTER_VALUE, .config.minmax = { 0, ADCDEV_COUNT }, PG_ADC_CONFIG, offsetof(adcConfig_t, device) },
#endif

// PG_PWM_CONFIG
#if defined(USE_PWM)
    { "input_filtering_mode",       VAR_INT8   | MASTER_VALUE | MODE_LOOKUP,  .config.lookup = { TABLE_OFF_ON }, PG_PWM_CONFIG, offsetof(pwmConfig_t, inputFilteringMode) },
#endif

// PG_BLACKBOX_CONFIG
#ifdef USE_BLACKBOX
    { "blackbox_p_ratio",           VAR_UINT16 | MASTER_VALUE, .config.minmax = { 0, INT16_MAX }, PG_BLACKBOX_CONFIG, offsetof(blackboxConfig_t, p_denom) },
    { "blackbox_device",            VAR_UINT8  | MASTER_VALUE | MODE_LOOKUP, .config.lookup = { TABLE_BLACKBOX_DEVICE }, PG_BLACKBOX_CONFIG, offsetof(blackboxConfig_t, device) },
    { "blackbox_record_acc",        VAR_UINT8  | MASTER_VALUE | MODE_LOOKUP, .config.lookup = { TABLE_OFF_ON }, PG_BLACKBOX_CONFIG, offsetof(blackboxConfig_t, record_acc) },
    { "blackbox_mode",              VAR_UINT8  | MASTER_VALUE | MODE_LOOKUP, .config.lookup = { TABLE_BLACKBOX_MODE }, PG_BLACKBOX_CONFIG, offsetof(blackboxConfig_t, mode) },
#endif

// PG_MOTOR_CONFIG
    { "min_throttle",               VAR_UINT16 | MASTER_VALUE, .config.minmax = { PWM_PULSE_MIN, PWM_PULSE_MAX }, PG_MOTOR_CONFIG, offsetof(motorConfig_t, minthrottle) },
    { "max_throttle",               VAR_UINT16 | MASTER_VALUE, .config.minmax = { PWM_PULSE_MIN, PWM_PULSE_MAX }, PG_MOTOR_CONFIG, offsetof(motorConfig_t, maxthrottle) },
    { "min_command",                VAR_UINT16 | MASTER_VALUE, .config.minmax = { PWM_PULSE_MIN, PWM_PULSE_MAX }, PG_MOTOR_CONFIG, offsetof(motorConfig_t, mincommand) },
#ifdef USE_DSHOT
    { "dshot_idle_value",           VAR_UINT16  | MASTER_VALUE, .config.minmax = { 0, 2000 }, PG_MOTOR_CONFIG, offsetof(motorConfig_t, digitalIdleOffsetValue) },
#ifdef USE_DSHOT_DMAR
    { "dshot_burst",                VAR_UINT8  | MASTER_VALUE | MODE_LOOKUP, .config.lookup = { TABLE_OFF_ON }, PG_MOTOR_CONFIG, offsetof(motorConfig_t, dev.useBurstDshot) },
#endif
#endif
    { "use_unsynced_pwm",           VAR_UINT8  | MASTER_VALUE | MODE_LOOKUP, .config.lookup = { TABLE_OFF_ON }, PG_MOTOR_CONFIG, offsetof(motorConfig_t, dev.useUnsyncedPwm) },
    { "motor_pwm_protocol",         VAR_UINT8  | MASTER_VALUE | MODE_LOOKUP, .config.lookup = { TABLE_MOTOR_PWM_PROTOCOL }, PG_MOTOR_CONFIG, offsetof(motorConfig_t, dev.motorPwmProtocol) },
    { "motor_pwm_rate",             VAR_UINT16 | MASTER_VALUE, .config.minmax = { 200, 32000 }, PG_MOTOR_CONFIG, offsetof(motorConfig_t, dev.motorPwmRate) },
    { "motor_pwm_inversion",        VAR_UINT8  | MASTER_VALUE | MODE_LOOKUP, .config.lookup = { TABLE_OFF_ON }, PG_MOTOR_CONFIG, offsetof(motorConfig_t, dev.motorPwmInversion) },

// PG_THROTTLE_CORRECTION_CONFIG
    { "thr_corr_value",             VAR_UINT8  | MASTER_VALUE, .config.minmax = { 0,  150 }, PG_THROTTLE_CORRECTION_CONFIG, offsetof(throttleCorrectionConfig_t, throttle_correction_value) },
    { "thr_corr_angle",             VAR_UINT16 | MASTER_VALUE, .config.minmax = { 1,  900 }, PG_THROTTLE_CORRECTION_CONFIG, offsetof(throttleCorrectionConfig_t, throttle_correction_angle) },

// PG_FAILSAFE_CONFIG
    { "failsafe_delay",             VAR_UINT8  | MASTER_VALUE, .config.minmax = { 0, 200 }, PG_FAILSAFE_CONFIG, offsetof(failsafeConfig_t, failsafe_delay) },
    { "failsafe_off_delay",         VAR_UINT8  | MASTER_VALUE, .config.minmax = { 0, 200 }, PG_FAILSAFE_CONFIG, offsetof(failsafeConfig_t, failsafe_off_delay) },
    { "failsafe_throttle",          VAR_UINT16 | MASTER_VALUE, .config.minmax = { PWM_PULSE_MIN, PWM_PULSE_MAX }, PG_FAILSAFE_CONFIG, offsetof(failsafeConfig_t, failsafe_throttle) },
    { "failsafe_kill_switch",       VAR_UINT8  | MASTER_VALUE | MODE_LOOKUP, .config.lookup = { TABLE_OFF_ON }, PG_FAILSAFE_CONFIG, offsetof(failsafeConfig_t, failsafe_kill_switch) },
    { "failsafe_throttle_low_delay",VAR_UINT16 | MASTER_VALUE, .config.minmax = { 0, 300 }, PG_FAILSAFE_CONFIG, offsetof(failsafeConfig_t, failsafe_throttle_low_delay) },
    { "failsafe_procedure",         VAR_UINT8  | MASTER_VALUE | MODE_LOOKUP, .config.lookup = { TABLE_FAILSAFE }, PG_FAILSAFE_CONFIG, offsetof(failsafeConfig_t, failsafe_procedure) },

// PG_BOARDALIGNMENT_CONFIG
    { "align_board_roll",           VAR_INT16  | MASTER_VALUE, .config.minmax = { -180, 360 }, PG_BOARD_ALIGNMENT, offsetof(boardAlignment_t, rollDegrees) },
    { "align_board_pitch",          VAR_INT16  | MASTER_VALUE, .config.minmax = { -180, 360 }, PG_BOARD_ALIGNMENT, offsetof(boardAlignment_t, pitchDegrees) },
    { "align_board_yaw",            VAR_INT16  | MASTER_VALUE, .config.minmax = { -180, 360 }, PG_BOARD_ALIGNMENT, offsetof(boardAlignment_t, yawDegrees) },

// PG_GIMBAL_CONFIG
#ifdef USE_SERVOS
    { "gimbal_mode",                VAR_UINT8  | MASTER_VALUE | MODE_LOOKUP, .config.lookup = { TABLE_GIMBAL_MODE }, PG_GIMBAL_CONFIG, offsetof(gimbalConfig_t, mode) },
#endif

// PG_BATTERY_CONFIG
    { "bat_capacity",               VAR_UINT16 | MASTER_VALUE, .config.minmax = { 0, 20000 }, PG_BATTERY_CONFIG, offsetof(batteryConfig_t, batteryCapacity) },
    { "vbat_max_cell_voltage",      VAR_UINT8  | MASTER_VALUE, .config.minmax = { 10, 50 }, PG_BATTERY_CONFIG, offsetof(batteryConfig_t, vbatmaxcellvoltage) },
    { "vbat_full_cell_voltage",     VAR_UINT8  | MASTER_VALUE, .config.minmax = { 10, 50 }, PG_BATTERY_CONFIG, offsetof(batteryConfig_t, vbatfullcellvoltage) },
    { "vbat_min_cell_voltage",      VAR_UINT8  | MASTER_VALUE, .config.minmax = { 10, 50 }, PG_BATTERY_CONFIG, offsetof(batteryConfig_t, vbatmincellvoltage) },
    { "vbat_warning_cell_voltage",  VAR_UINT8  | MASTER_VALUE, .config.minmax = { 10, 50 }, PG_BATTERY_CONFIG, offsetof(batteryConfig_t, vbatwarningcellvoltage) },
    { "vbat_hysteresis",            VAR_UINT8  | MASTER_VALUE, .config.minmax = { 0, 250 }, PG_BATTERY_CONFIG, offsetof(batteryConfig_t, vbathysteresis) },
    { "current_meter",              VAR_UINT8  | MASTER_VALUE | MODE_LOOKUP, .config.lookup = { TABLE_CURRENT_METER }, PG_BATTERY_CONFIG, offsetof(batteryConfig_t, currentMeterSource) },
    { "battery_meter",              VAR_UINT8  | MASTER_VALUE | MODE_LOOKUP, .config.lookup = { TABLE_VOLTAGE_METER }, PG_BATTERY_CONFIG, offsetof(batteryConfig_t, voltageMeterSource) },
    { "vbat_detect_cell_voltage",   VAR_UINT8  | MASTER_VALUE, .config.minmax = { 0, 200 }, PG_BATTERY_CONFIG, offsetof(batteryConfig_t, vbatnotpresentcellvoltage) },
    { "use_vbat_alerts",            VAR_UINT8  | MASTER_VALUE | MODE_LOOKUP, .config.lookup = { TABLE_OFF_ON }, PG_BATTERY_CONFIG, offsetof(batteryConfig_t, useVBatAlerts) },
    { "use_cbat_alerts",            VAR_UINT8  | MASTER_VALUE | MODE_LOOKUP, .config.lookup = { TABLE_OFF_ON }, PG_BATTERY_CONFIG, offsetof(batteryConfig_t, useConsumptionAlerts) },
    { "cbat_alert_percent",         VAR_UINT8  | MASTER_VALUE, .config.minmax = { 0, 100 }, PG_BATTERY_CONFIG, offsetof(batteryConfig_t, consumptionWarningPercentage) },
    { "vbat_cutoff_percent",           VAR_UINT8  | MASTER_VALUE, .config.minmax = { 0, 100 }, PG_BATTERY_CONFIG, offsetof(batteryConfig_t, lvcPercentage) },

//  PG_VOLTAGE_SENSOR_ADC_CONFIG
    { "vbat_scale",                 VAR_UINT8  | MASTER_VALUE, .config.minmax = { VBAT_SCALE_MIN, VBAT_SCALE_MAX }, PG_VOLTAGE_SENSOR_ADC_CONFIG, offsetof(voltageSensorADCConfig_t, vbatscale) },

// PG_CURRENT_SENSOR_ADC_CONFIG
    { "ibata_scale",                VAR_INT16  | MASTER_VALUE, .config.minmax = { -16000, 16000 }, PG_CURRENT_SENSOR_ADC_CONFIG, offsetof(currentSensorADCConfig_t, scale) },
    { "ibata_offset",               VAR_INT16  | MASTER_VALUE, .config.minmax = { -32000, 32000 }, PG_CURRENT_SENSOR_ADC_CONFIG, offsetof(currentSensorADCConfig_t, offset) },
// PG_CURRENT_SENSOR_ADC_CONFIG
#ifdef USE_VIRTUAL_CURRENT_METER
    { "ibatv_scale",                VAR_INT16  | MASTER_VALUE, .config.minmax = { -16000, 16000 }, PG_CURRENT_SENSOR_VIRTUAL_CONFIG, offsetof(currentSensorVirtualConfig_t, scale) },
    { "ibatv_offset",               VAR_INT16  | MASTER_VALUE, .config.minmax = { -16000, 16000 }, PG_CURRENT_SENSOR_VIRTUAL_CONFIG, offsetof(currentSensorVirtualConfig_t, offset) },
#endif

#ifdef USE_BEEPER
// PG_BEEPER_DEV_CONFIG
    { "beeper_inversion",           VAR_UINT8  | MASTER_VALUE | MODE_LOOKUP, .config.lookup = { TABLE_OFF_ON }, PG_BEEPER_DEV_CONFIG, offsetof(beeperDevConfig_t, isInverted) },
    { "beeper_od",                  VAR_UINT8  | MASTER_VALUE | MODE_LOOKUP, .config.lookup = { TABLE_OFF_ON }, PG_BEEPER_DEV_CONFIG, offsetof(beeperDevConfig_t, isOpenDrain) },
    { "beeper_frequency",           VAR_INT16  | MASTER_VALUE, .config.minmax = { 0, 16000 }, PG_BEEPER_DEV_CONFIG, offsetof(beeperDevConfig_t, frequency) },

// PG_BEEPER_CONFIG
#ifdef USE_DSHOT
    { "beeper_dshot_beacon_tone",   VAR_UINT8  | MASTER_VALUE, .config.minmax = {0, DSHOT_CMD_BEACON5 }, PG_BEEPER_CONFIG, offsetof(beeperConfig_t, dshotBeaconTone) },
#endif
#endif

// PG_MIXER_CONFIG
    { "yaw_motors_reversed",        VAR_INT8   | MASTER_VALUE | MODE_LOOKUP, .config.lookup = { TABLE_OFF_ON }, PG_MIXER_CONFIG, offsetof(mixerConfig_t, yaw_motors_reversed) },

// PG_MOTOR_3D_CONFIG
    { "3d_deadband_low",            VAR_UINT16 | MASTER_VALUE, .config.minmax = { PWM_PULSE_MIN, PWM_RANGE_MIDDLE }, PG_MOTOR_3D_CONFIG, offsetof(flight3DConfig_t, deadband3d_low) },
    { "3d_deadband_high",           VAR_UINT16 | MASTER_VALUE, .config.minmax = { PWM_RANGE_MIDDLE, PWM_PULSE_MAX }, PG_MOTOR_3D_CONFIG, offsetof(flight3DConfig_t, deadband3d_high) },
    { "3d_neutral",                 VAR_UINT16 | MASTER_VALUE, .config.minmax = { PWM_PULSE_MIN, PWM_PULSE_MAX }, PG_MOTOR_3D_CONFIG, offsetof(flight3DConfig_t, neutral3d) },
    { "3d_deadband_throttle",       VAR_UINT16 | MASTER_VALUE, .config.minmax = { PWM_PULSE_MIN, PWM_PULSE_MAX }, PG_MOTOR_3D_CONFIG, offsetof(flight3DConfig_t, deadband3d_throttle) },
    { "3d_limit_low",               VAR_UINT16 | MASTER_VALUE, .config.minmax = { PWM_PULSE_MIN, PWM_RANGE_MIDDLE }, PG_MOTOR_3D_CONFIG, offsetof(flight3DConfig_t, limit3d_low) },
    { "3d_limit_high",              VAR_UINT16 | MASTER_VALUE, .config.minmax = { PWM_RANGE_MIDDLE, PWM_PULSE_MAX }, PG_MOTOR_3D_CONFIG, offsetof(flight3DConfig_t, limit3d_high) },
    { "3d_switched_mode",           VAR_UINT8 | MASTER_VALUE | MODE_LOOKUP, .config.lookup = { TABLE_OFF_ON }, PG_MOTOR_3D_CONFIG, offsetof(flight3DConfig_t, switched_mode3d) },

// PG_SERVO_CONFIG
#ifdef USE_SERVOS
    { "servo_center_pulse",         VAR_UINT16 | MASTER_VALUE, .config.minmax = { PWM_PULSE_MIN, PWM_PULSE_MAX }, PG_SERVO_CONFIG, offsetof(servoConfig_t, dev.servoCenterPulse) },
    { "servo_pwm_rate",             VAR_UINT16 | MASTER_VALUE, .config.minmax = { 50, 498 }, PG_SERVO_CONFIG, offsetof(servoConfig_t, dev.servoPwmRate) },
    { "servo_lowpass_hz",           VAR_UINT16 | MASTER_VALUE, .config.minmax = { 0, 400}, PG_SERVO_CONFIG, offsetof(servoConfig_t, servo_lowpass_freq) },
    { "tri_unarmed_servo",          VAR_INT8   | MASTER_VALUE | MODE_LOOKUP, .config.lookup = { TABLE_OFF_ON }, PG_SERVO_CONFIG, offsetof(servoConfig_t, tri_unarmed_servo) },
    { "channel_forwarding_start",   VAR_UINT8  | MASTER_VALUE, .config.minmax = { AUX1, MAX_SUPPORTED_RC_CHANNEL_COUNT }, PG_SERVO_CONFIG, offsetof(servoConfig_t, channelForwardingStartChannel) },
#endif

// PG_CONTROLRATE_PROFILES
    { "thr_mid",                    VAR_UINT8  | PROFILE_RATE_VALUE, .config.minmax = { 0, 100 }, PG_CONTROL_RATE_PROFILES, offsetof(controlRateConfig_t, thrMid8) },
    { "thr_expo",                   VAR_UINT8  | PROFILE_RATE_VALUE, .config.minmax = { 0, 100 }, PG_CONTROL_RATE_PROFILES, offsetof(controlRateConfig_t, thrExpo8) },
    { "rates_type",                 VAR_UINT8  | PROFILE_RATE_VALUE | MODE_LOOKUP, .config.lookup = { TABLE_RATES_TYPE }, PG_CONTROL_RATE_PROFILES, offsetof(controlRateConfig_t, rates_type) },
    { "roll_rc_rate",               VAR_UINT8  | PROFILE_RATE_VALUE, .config.minmax = { 0, CONTROL_RATE_CONFIG_RC_RATES_MAX }, PG_CONTROL_RATE_PROFILES, offsetof(controlRateConfig_t, rcRates[FD_ROLL]) },
    { "pitch_rc_rate",              VAR_UINT8  | PROFILE_RATE_VALUE, .config.minmax = { 0, CONTROL_RATE_CONFIG_RC_RATES_MAX }, PG_CONTROL_RATE_PROFILES, offsetof(controlRateConfig_t, rcRates[FD_PITCH]) },
    { "yaw_rc_rate",                VAR_UINT8  | PROFILE_RATE_VALUE, .config.minmax = { 0, CONTROL_RATE_CONFIG_RC_RATES_MAX }, PG_CONTROL_RATE_PROFILES, offsetof(controlRateConfig_t, rcRates[FD_YAW]) },
    { "roll_expo",                  VAR_UINT8  | PROFILE_RATE_VALUE, .config.minmax = { 0, CONTROL_RATE_CONFIG_RC_EXPO_MAX }, PG_CONTROL_RATE_PROFILES, offsetof(controlRateConfig_t, rcExpo[FD_ROLL]) },
    { "pitch_expo",                 VAR_UINT8  | PROFILE_RATE_VALUE, .config.minmax = { 0, CONTROL_RATE_CONFIG_RC_EXPO_MAX }, PG_CONTROL_RATE_PROFILES, offsetof(controlRateConfig_t, rcExpo[FD_PITCH]) },
    { "yaw_expo",                   VAR_UINT8  | PROFILE_RATE_VALUE, .config.minmax = { 0, CONTROL_RATE_CONFIG_RC_EXPO_MAX }, PG_CONTROL_RATE_PROFILES, offsetof(controlRateConfig_t, rcExpo[FD_YAW]) },
    { "roll_srate",                 VAR_UINT8  | PROFILE_RATE_VALUE, .config.minmax = { 0, CONTROL_RATE_CONFIG_RATE_MAX }, PG_CONTROL_RATE_PROFILES, offsetof(controlRateConfig_t, rates[FD_ROLL]) },
    { "pitch_srate",                VAR_UINT8  | PROFILE_RATE_VALUE, .config.minmax = { 0, CONTROL_RATE_CONFIG_RATE_MAX }, PG_CONTROL_RATE_PROFILES, offsetof(controlRateConfig_t, rates[FD_PITCH]) },
    { "yaw_srate",                  VAR_UINT8  | PROFILE_RATE_VALUE, .config.minmax = { 0, CONTROL_RATE_CONFIG_RATE_MAX }, PG_CONTROL_RATE_PROFILES, offsetof(controlRateConfig_t, rates[FD_YAW]) },
    { "tpa_rate",                   VAR_UINT8  | PROFILE_RATE_VALUE, .config.minmax = { 0, CONTROL_RATE_CONFIG_TPA_MAX}, PG_CONTROL_RATE_PROFILES, offsetof(controlRateConfig_t, dynThrPID) },
    { "tpa_breakpoint",             VAR_UINT16 | PROFILE_RATE_VALUE, .config.minmax = { PWM_PULSE_MIN, PWM_PULSE_MAX }, PG_CONTROL_RATE_PROFILES, offsetof(controlRateConfig_t, tpa_breakpoint) },

// PG_SERIAL_CONFIG
    { "reboot_character",           VAR_UINT8  | MASTER_VALUE, .config.minmax = { 48, 126 }, PG_SERIAL_CONFIG, offsetof(serialConfig_t, reboot_character) },
    { "serial_update_rate_hz",      VAR_UINT16 | MASTER_VALUE, .config.minmax = { 100, 2000 }, PG_SERIAL_CONFIG, offsetof(serialConfig_t, serial_update_rate_hz) },

// PG_IMU_CONFIG
    { "accxy_deadband",             VAR_UINT8  | MASTER_VALUE, .config.minmax = { 0, 100 }, PG_IMU_CONFIG, offsetof(imuConfig_t, accDeadband.xy) },
    { "accz_deadband",              VAR_UINT8  | MASTER_VALUE, .config.minmax = { 0, 100 }, PG_IMU_CONFIG, offsetof(imuConfig_t, accDeadband.z) },
    { "acc_unarmedcal",             VAR_UINT8  | MASTER_VALUE | MODE_LOOKUP, .config.lookup = { TABLE_OFF_ON }, PG_IMU_CONFIG, offsetof(imuConfig_t, acc_unarmedcal) },
    { "imu_dcm_kp",                 VAR_UINT16 | MASTER_VALUE, .config.minmax = { 0, 32000 }, PG_IMU_CONFIG, offsetof(imuConfig_t, dcm_kp) },
    { "imu_dcm_ki",                 VAR_UINT16 | MASTER_VALUE, .config.minmax = { 0, 32000 }, PG_IMU_CONFIG, offsetof(imuConfig_t, dcm_ki) },
    { "small_angle",                VAR_UINT8  | MASTER_VALUE, .config.minmax = { 0, 180 }, PG_IMU_CONFIG, offsetof(imuConfig_t, small_angle) },

// PG_ARMING_CONFIG
    { "auto_disarm_delay",          VAR_UINT8  | MASTER_VALUE, .config.minmax = { 0, 60 }, PG_ARMING_CONFIG, offsetof(armingConfig_t, auto_disarm_delay) },
    { "gyro_cal_on_first_arm",      VAR_UINT8  | MASTER_VALUE | MODE_LOOKUP, .config.lookup = { TABLE_OFF_ON }, PG_ARMING_CONFIG, offsetof(armingConfig_t, gyro_cal_on_first_arm) },


// PG_GPS_CONFIG
#ifdef USE_GPS
    { "gps_provider",               VAR_UINT8  | MASTER_VALUE | MODE_LOOKUP, .config.lookup = { TABLE_GPS_PROVIDER }, PG_GPS_CONFIG, offsetof(gpsConfig_t, provider) },
    { "gps_sbas_mode",              VAR_UINT8  | MASTER_VALUE | MODE_LOOKUP, .config.lookup = { TABLE_GPS_SBAS_MODE }, PG_GPS_CONFIG, offsetof(gpsConfig_t, sbasMode) },
    { "gps_auto_config",            VAR_UINT8  | MASTER_VALUE | MODE_LOOKUP, .config.lookup = { TABLE_OFF_ON }, PG_GPS_CONFIG, offsetof(gpsConfig_t, autoConfig) },
    { "gps_auto_baud",              VAR_UINT8  | MASTER_VALUE | MODE_LOOKUP, .config.lookup = { TABLE_OFF_ON }, PG_GPS_CONFIG, offsetof(gpsConfig_t, autoBaud) },
#endif

// PG_NAVIGATION_CONFIG
#ifdef USE_NAV
    { "gps_wp_radius",              VAR_UINT16 | MASTER_VALUE, .config.minmax = { 0, 2000 }, PG_NAVIGATION_CONFIG, offsetof(navigationConfig_t, gps_wp_radius) },
    { "nav_controls_heading",       VAR_UINT8  | MASTER_VALUE | MODE_LOOKUP, .config.lookup = { TABLE_OFF_ON }, PG_NAVIGATION_CONFIG, offsetof(navigationConfig_t, nav_controls_heading) },
    { "nav_speed_min",              VAR_UINT16 | MASTER_VALUE, .config.minmax = { 10, 2000 }, PG_NAVIGATION_CONFIG, offsetof(navigationConfig_t, nav_speed_min) },
    { "nav_speed_max",              VAR_UINT16 | MASTER_VALUE, .config.minmax = { 10, 2000 }, PG_NAVIGATION_CONFIG, offsetof(navigationConfig_t, nav_speed_max) },
    { "nav_slew_rate",              VAR_UINT8  | MASTER_VALUE, .config.minmax = { 0, 100 }, PG_NAVIGATION_CONFIG, offsetof(navigationConfig_t, nav_slew_rate) },
#endif

// PG_AIRPLANE_CONFIG
#if defined(USE_ALT_HOLD)
    { "fixedwing_althold_reversed", VAR_INT8   | MASTER_VALUE | MODE_LOOKUP, .config.lookup = { TABLE_OFF_ON }, PG_AIRPLANE_CONFIG, offsetof(airplaneConfig_t, fixedwing_althold_reversed) },
#endif

// PG_RC_CONTROLS_CONFIG
#if defined(USE_ALT_HOLD)
    { "alt_hold_deadband",          VAR_UINT8  | MASTER_VALUE, .config.minmax = { 1, 250 }, PG_RC_CONTROLS_CONFIG, offsetof(rcControlsConfig_t, alt_hold_deadband) },
    { "alt_hold_fast_change",       VAR_UINT8  | MASTER_VALUE | MODE_LOOKUP, .config.lookup = { TABLE_OFF_ON }, PG_RC_CONTROLS_CONFIG, offsetof(rcControlsConfig_t, alt_hold_fast_change) },
#endif
    { "deadband",                   VAR_UINT8  | MASTER_VALUE, .config.minmax = { 0, 32 }, PG_RC_CONTROLS_CONFIG, offsetof(rcControlsConfig_t, deadband) },
    { "yaw_deadband",               VAR_UINT8  | MASTER_VALUE, .config.minmax = { 0, 100 }, PG_RC_CONTROLS_CONFIG, offsetof(rcControlsConfig_t, yaw_deadband) },
    { "yaw_control_reversed",       VAR_INT8   | MASTER_VALUE | MODE_LOOKUP, .config.lookup = { TABLE_OFF_ON }, PG_RC_CONTROLS_CONFIG, offsetof(rcControlsConfig_t, yaw_control_reversed) },

// PG_PID_CONFIG
    { "pid_process_denom",          VAR_UINT8  | MASTER_VALUE,  .config.minmax = { 1, MAX_PID_PROCESS_DENOM }, PG_PID_CONFIG, offsetof(pidConfig_t, pid_process_denom) },
#ifdef USE_RUNAWAY_TAKEOFF
    { "runaway_takeoff_prevention", VAR_UINT8  | MODE_LOOKUP,  .config.lookup = { TABLE_OFF_ON }, PG_PID_CONFIG, offsetof(pidConfig_t, runaway_takeoff_prevention) },    // enables/disables runaway takeoff prevention
    { "runaway_takeoff_deactivate_delay",  VAR_UINT16  | MASTER_VALUE, .config.minmax = { 100, 1000 }, PG_PID_CONFIG, offsetof(pidConfig_t, runaway_takeoff_deactivate_delay) },           // deactivate time in ms
    { "runaway_takeoff_deactivate_throttle_percent",  VAR_UINT8  | MASTER_VALUE, .config.minmax = { 0, 100 }, PG_PID_CONFIG, offsetof(pidConfig_t, runaway_takeoff_deactivate_throttle) }, // minimum throttle percentage during deactivation phase
#endif

// PG_PID_PROFILE
<<<<<<< HEAD
    { "dterm_lowpass_type",         VAR_UINT8  | PROFILE_VALUE | MODE_LOOKUP, .config.lookup = { TABLE_LOWPASS_TYPE }, PG_PID_PROFILE, offsetof(pidProfile_t, dterm_filter_type) },
    { "dterm_filter_style",         VAR_UINT8  | PROFILE_VALUE | MODE_LOOKUP, .config.lookup = { TABLE_KD_STYLE }, PG_PID_PROFILE, offsetof(pidProfile_t, dterm_filter_style) },
    { "dterm_lowpass",              VAR_INT16  | PROFILE_VALUE, .config.minmax = { 0, 16000 }, PG_PID_PROFILE, offsetof(pidProfile_t, dterm_lpf_hz) },
=======
    { "dterm_lowpass_type",         VAR_UINT8  | PROFILE_VALUE | MODE_LOOKUP, .config.lookup = { TABLE_DTERM_LOWPASS_TYPE }, PG_PID_PROFILE, offsetof(pidProfile_t, dterm_filter_type) },
    { "dterm_lowpass_hz",           VAR_INT16  | PROFILE_VALUE, .config.minmax = { 0, 16000 }, PG_PID_PROFILE, offsetof(pidProfile_t, dterm_lowpass_hz) },
    { "dterm_lowpass2_hz",          VAR_INT16  | PROFILE_VALUE, .config.minmax = { 0, 16000 }, PG_PID_PROFILE, offsetof(pidProfile_t, dterm_lowpass2_hz) },
>>>>>>> a453063d
    { "dterm_notch_hz",             VAR_UINT16 | PROFILE_VALUE, .config.minmax = { 0, 16000 }, PG_PID_PROFILE, offsetof(pidProfile_t, dterm_notch_hz) },
    { "dterm_notch_cutoff",         VAR_UINT16 | PROFILE_VALUE, .config.minmax = { 0, 16000 }, PG_PID_PROFILE, offsetof(pidProfile_t, dterm_notch_cutoff) },
    { "vbat_pid_gain",              VAR_UINT8  | PROFILE_VALUE | MODE_LOOKUP, .config.lookup = { TABLE_OFF_ON }, PG_PID_PROFILE, offsetof(pidProfile_t, vbatPidCompensation) },
    { "pid_at_min_throttle",        VAR_UINT8  | PROFILE_VALUE | MODE_LOOKUP, .config.lookup = { TABLE_OFF_ON }, PG_PID_PROFILE, offsetof(pidProfile_t, pidAtMinThrottle) },
    { "anti_gravity_threshold",     VAR_UINT16 | PROFILE_VALUE, .config.minmax = { 20, 1000 }, PG_PID_PROFILE, offsetof(pidProfile_t, itermThrottleThreshold) },
    { "anti_gravity_gain",          VAR_UINT16 | PROFILE_VALUE, .config.minmax = { 1000, 30000 }, PG_PID_PROFILE, offsetof(pidProfile_t, itermAcceleratorGain) },
    { "setpoint_relax_ratio",       VAR_UINT8  | PROFILE_VALUE, .config.minmax = { 1, 100 }, PG_PID_PROFILE, offsetof(pidProfile_t, setpointRelaxRatio) },
    { "dterm_setpoint_weight",      VAR_UINT8  | PROFILE_VALUE, .config.minmax = { 0, 254 }, PG_PID_PROFILE, offsetof(pidProfile_t, dtermSetpointWeight) },
    { "acc_limit_yaw",              VAR_UINT16 | PROFILE_VALUE, .config.minmax = { 0, 500 }, PG_PID_PROFILE, offsetof(pidProfile_t, yawRateAccelLimit) },
    { "acc_limit",                  VAR_UINT16 | PROFILE_VALUE, .config.minmax = { 0, 500 }, PG_PID_PROFILE, offsetof(pidProfile_t, rateAccelLimit) },
    { "crash_dthreshold",           VAR_UINT16 | PROFILE_VALUE, .config.minmax = { 0, 2000 }, PG_PID_PROFILE, offsetof(pidProfile_t, crash_dthreshold) },
    { "crash_gthreshold",           VAR_UINT16 | PROFILE_VALUE, .config.minmax = { 0, 2000 }, PG_PID_PROFILE, offsetof(pidProfile_t, crash_gthreshold) },
    { "crash_setpoint_threshold",   VAR_UINT16 | PROFILE_VALUE, .config.minmax = { 0, 2000 }, PG_PID_PROFILE, offsetof(pidProfile_t, crash_setpoint_threshold) },
    { "crash_time",                 VAR_UINT16 | PROFILE_VALUE, .config.minmax = { 0, 5000 }, PG_PID_PROFILE, offsetof(pidProfile_t, crash_time) },
    { "crash_delay",                VAR_UINT16 | PROFILE_VALUE, .config.minmax = { 0, 500 }, PG_PID_PROFILE, offsetof(pidProfile_t, crash_delay) },
    { "crash_recovery_angle",       VAR_UINT8  | PROFILE_VALUE, .config.minmax = { 0, 30 }, PG_PID_PROFILE, offsetof(pidProfile_t, crash_recovery_angle) },
    { "crash_recovery_rate",        VAR_UINT8  | PROFILE_VALUE, .config.minmax = { 0, 255 }, PG_PID_PROFILE, offsetof(pidProfile_t, crash_recovery_rate) },
    { "crash_limit_yaw",            VAR_UINT16 | PROFILE_VALUE, .config.minmax = { 0, 1000 }, PG_PID_PROFILE, offsetof(pidProfile_t, crash_limit_yaw) },
    { "crash_recovery",             VAR_UINT8  | PROFILE_VALUE | MODE_LOOKUP, .config.lookup = { TABLE_CRASH_RECOVERY }, PG_PID_PROFILE, offsetof(pidProfile_t, crash_recovery) },

    { "iterm_windup",               VAR_UINT8  | PROFILE_VALUE, .config.minmax = { 30, 100 }, PG_PID_PROFILE, offsetof(pidProfile_t, itermWindupPointPercent) },
    { "iterm_limit",                VAR_UINT16 | PROFILE_VALUE, .config.minmax = { 0, 500 }, PG_PID_PROFILE, offsetof(pidProfile_t, itermLimit) },
    { "pidsum_limit",               VAR_UINT16 | PROFILE_VALUE, .config.minmax = { 100, 1000 }, PG_PID_PROFILE, offsetof(pidProfile_t, pidSumLimit) },
    { "pidsum_limit_yaw",           VAR_UINT16 | PROFILE_VALUE, .config.minmax = { 100, 1000 }, PG_PID_PROFILE, offsetof(pidProfile_t, pidSumLimitYaw) },
    { "yaw_lowpass_hz",             VAR_UINT16 | PROFILE_VALUE, .config.minmax = { 0, 500 }, PG_PID_PROFILE, offsetof(pidProfile_t, yaw_lowpass_hz) },

    { "p_pitch",                    VAR_UINT8  | PROFILE_VALUE, .config.minmax = { 0, 200 }, PG_PID_PROFILE, offsetof(pidProfile_t, pid[PID_PITCH].P) },
    { "i_pitch",                    VAR_UINT8  | PROFILE_VALUE, .config.minmax = { 0, 200 }, PG_PID_PROFILE, offsetof(pidProfile_t, pid[PID_PITCH].I) },
    { "d_pitch",                    VAR_UINT8  | PROFILE_VALUE, .config.minmax = { 0, 200 }, PG_PID_PROFILE, offsetof(pidProfile_t, pid[PID_PITCH].D) },
    { "p_roll",                     VAR_UINT8  | PROFILE_VALUE, .config.minmax = { 0, 200 }, PG_PID_PROFILE, offsetof(pidProfile_t, pid[PID_ROLL].P) },
    { "i_roll",                     VAR_UINT8  | PROFILE_VALUE, .config.minmax = { 0, 200 }, PG_PID_PROFILE, offsetof(pidProfile_t, pid[PID_ROLL].I) },
    { "d_roll",                     VAR_UINT8  | PROFILE_VALUE, .config.minmax = { 0, 200 }, PG_PID_PROFILE, offsetof(pidProfile_t, pid[PID_ROLL].D) },
    { "p_yaw",                      VAR_UINT8  | PROFILE_VALUE, .config.minmax = { 0, 200 }, PG_PID_PROFILE, offsetof(pidProfile_t, pid[PID_YAW].P) },
    { "i_yaw",                      VAR_UINT8  | PROFILE_VALUE, .config.minmax = { 0, 200 }, PG_PID_PROFILE, offsetof(pidProfile_t, pid[PID_YAW].I) },
    { "d_yaw",                      VAR_UINT8  | PROFILE_VALUE, .config.minmax = { 0, 200 }, PG_PID_PROFILE, offsetof(pidProfile_t, pid[PID_YAW].D) },

#ifdef USE_ALT_HOLD
    { "p_alt",                      VAR_UINT8  | PROFILE_VALUE, .config.minmax = { 0, 200 }, PG_PID_PROFILE, offsetof(pidProfile_t, pid[PID_ALT].P) },
    { "i_alt",                      VAR_UINT8  | PROFILE_VALUE, .config.minmax = { 0, 200 }, PG_PID_PROFILE, offsetof(pidProfile_t, pid[PID_ALT].I) },
    { "d_alt",                      VAR_UINT8  | PROFILE_VALUE, .config.minmax = { 0, 200 }, PG_PID_PROFILE, offsetof(pidProfile_t, pid[PID_ALT].D) },
    { "p_vel",                      VAR_UINT8  | PROFILE_VALUE, .config.minmax = { 0, 200 }, PG_PID_PROFILE, offsetof(pidProfile_t, pid[PID_VEL].P) },
    { "i_vel",                      VAR_UINT8  | PROFILE_VALUE, .config.minmax = { 0, 200 }, PG_PID_PROFILE, offsetof(pidProfile_t, pid[PID_VEL].I) },
    { "d_vel",                      VAR_UINT8  | PROFILE_VALUE, .config.minmax = { 0, 200 }, PG_PID_PROFILE, offsetof(pidProfile_t, pid[PID_VEL].D) },
#endif

    { "p_level",                    VAR_UINT8  | PROFILE_VALUE, .config.minmax = { 0, 200 }, PG_PID_PROFILE, offsetof(pidProfile_t, pid[PID_LEVEL].P) },
    { "i_level",                    VAR_UINT8  | PROFILE_VALUE, .config.minmax = { 0, 200 }, PG_PID_PROFILE, offsetof(pidProfile_t, pid[PID_LEVEL].I) },
    { "d_level",                    VAR_UINT8  | PROFILE_VALUE, .config.minmax = { 0, 200 }, PG_PID_PROFILE, offsetof(pidProfile_t, pid[PID_LEVEL].D) },

    { "level_limit",                VAR_UINT8  | PROFILE_VALUE, .config.minmax = { 10, 90 }, PG_PID_PROFILE, offsetof(pidProfile_t, levelAngleLimit) },

    { "horizon_tilt_effect",        VAR_UINT8  | PROFILE_VALUE, .config.minmax = { 0,  250 }, PG_PID_PROFILE, offsetof(pidProfile_t, horizon_tilt_effect) },
    { "horizon_tilt_expert_mode",   VAR_UINT8  | PROFILE_VALUE | MODE_LOOKUP, .config.lookup = { TABLE_OFF_ON }, PG_PID_PROFILE, offsetof(pidProfile_t, horizon_tilt_expert_mode) },
#ifdef USE_NAV
    { "gps_pos_p",                  VAR_UINT8  | PROFILE_VALUE, .config.minmax = { 0, 200 }, PG_PID_PROFILE, offsetof(pidProfile_t, pid[PID_POS].P) },
    { "gps_pos_i",                  VAR_UINT8  | PROFILE_VALUE, .config.minmax = { 0, 200 }, PG_PID_PROFILE, offsetof(pidProfile_t, pid[PID_POS].I) },
    { "gps_pos_d",                  VAR_UINT8  | PROFILE_VALUE, .config.minmax = { 0, 200 }, PG_PID_PROFILE, offsetof(pidProfile_t, pid[PID_POS].D) },
    { "gps_posr_p",                 VAR_UINT8  | PROFILE_VALUE, .config.minmax = { 0, 200 }, PG_PID_PROFILE, offsetof(pidProfile_t, pid[PID_POSR].P) },
    { "gps_posr_i",                 VAR_UINT8  | PROFILE_VALUE, .config.minmax = { 0, 200 }, PG_PID_PROFILE, offsetof(pidProfile_t, pid[PID_POSR].I) },
    { "gps_posr_d",                 VAR_UINT8  | PROFILE_VALUE, .config.minmax = { 0, 200 }, PG_PID_PROFILE, offsetof(pidProfile_t, pid[PID_POSR].D) },
    { "gps_nav_p",                  VAR_UINT8  | PROFILE_VALUE, .config.minmax = { 0, 200 }, PG_PID_PROFILE, offsetof(pidProfile_t, pid[PID_NAVR].P) },
    { "gps_nav_i",                  VAR_UINT8  | PROFILE_VALUE, .config.minmax = { 0, 200 }, PG_PID_PROFILE, offsetof(pidProfile_t, pid[PID_NAVR].I) },
    { "gps_nav_d",                  VAR_UINT8  | PROFILE_VALUE, .config.minmax = { 0, 200 }, PG_PID_PROFILE, offsetof(pidProfile_t, pid[PID_NAVR].D) },
#endif

// PG_TELEMETRY_CONFIG
#ifdef USE_TELEMETRY
    { "tlm_switch",                 VAR_UINT8  | MASTER_VALUE | MODE_LOOKUP, .config.lookup = { TABLE_OFF_ON }, PG_TELEMETRY_CONFIG, offsetof(telemetryConfig_t, telemetry_switch) },
    { "tlm_inverted",               VAR_UINT8  | MASTER_VALUE | MODE_LOOKUP, .config.lookup = { TABLE_OFF_ON }, PG_TELEMETRY_CONFIG, offsetof(telemetryConfig_t, telemetry_inverted) },
    { "tlm_halfduplex",             VAR_UINT8  | MASTER_VALUE | MODE_LOOKUP, .config.lookup = { TABLE_OFF_ON }, PG_TELEMETRY_CONFIG, offsetof(telemetryConfig_t, halfDuplex) },
#if defined(USE_TELEMETRY_FRSKY_HUB)
#if defined(USE_GPS)
    { "frsky_default_lat",          VAR_INT16  | MASTER_VALUE, .config.minmax = { -9000, 9000 }, PG_TELEMETRY_CONFIG, offsetof(telemetryConfig_t, gpsNoFixLatitude) },
    { "frsky_default_long",         VAR_INT16  | MASTER_VALUE, .config.minmax = { -18000, 18000 }, PG_TELEMETRY_CONFIG, offsetof(telemetryConfig_t, gpsNoFixLongitude) },
    { "frsky_gps_format",           VAR_UINT8  | MASTER_VALUE, .config.minmax = { 0, FRSKY_FORMAT_NMEA }, PG_TELEMETRY_CONFIG, offsetof(telemetryConfig_t, frsky_coordinate_format) },
    { "frsky_unit",                 VAR_UINT8  | MASTER_VALUE | MODE_LOOKUP, .config.lookup = { TABLE_UNIT }, PG_TELEMETRY_CONFIG, offsetof(telemetryConfig_t, frsky_unit) },
#endif
    { "frsky_vfas_precision",       VAR_UINT8  | MASTER_VALUE, .config.minmax = { FRSKY_VFAS_PRECISION_LOW,  FRSKY_VFAS_PRECISION_HIGH }, PG_TELEMETRY_CONFIG, offsetof(telemetryConfig_t, frsky_vfas_precision) },
#endif // USE_TELEMETRY_FRSKY_HUB
    { "hott_alarm_int",             VAR_UINT8  | MASTER_VALUE, .config.minmax = { 0, 120 }, PG_TELEMETRY_CONFIG, offsetof(telemetryConfig_t, hottAlarmSoundInterval) },
    { "pid_in_tlm",                 VAR_UINT8  | MASTER_VALUE | MODE_LOOKUP, .config.lookup = {TABLE_OFF_ON }, PG_TELEMETRY_CONFIG, offsetof(telemetryConfig_t, pidValuesAsTelemetry) },
#if defined(USE_TELEMETRY_IBUS)
    { "report_cell_voltage",        VAR_UINT8  | MASTER_VALUE | MODE_LOOKUP, .config.lookup = { TABLE_OFF_ON }, PG_TELEMETRY_CONFIG, offsetof(telemetryConfig_t, report_cell_voltage) },
    { "ibus_sensor",                VAR_UINT8  | MASTER_VALUE | MODE_ARRAY, .config.array.length = IBUS_SENSOR_COUNT, PG_TELEMETRY_CONFIG, offsetof(telemetryConfig_t, flysky_sensors)},
#endif
#endif // USE_TELEMETRY

// PG_LED_STRIP_CONFIG
#ifdef USE_LED_STRIP
    { "ledstrip_visual_beeper",     VAR_UINT8  | MASTER_VALUE | MODE_LOOKUP, .config.lookup = { TABLE_OFF_ON }, PG_LED_STRIP_CONFIG, offsetof(ledStripConfig_t, ledstrip_visual_beeper) },
    { "ledstrip_grb_rgb",           VAR_UINT8  | MASTER_VALUE | MODE_LOOKUP, .config.lookup = { TABLE_RGB_GRB }, PG_LED_STRIP_CONFIG, offsetof(ledStripConfig_t, ledstrip_grb_rgb) },
#endif

// PG_SDCARD_CONFIG
#ifdef USE_SDCARD
    { "sdcard_dma",                 VAR_UINT8  | MASTER_VALUE | MODE_LOOKUP, .config.lookup = { TABLE_OFF_ON }, PG_SDCARD_CONFIG, offsetof(sdcardConfig_t, useDma) },
#endif

// PG_OSD_CONFIG
#ifdef USE_OSD
    { "osd_units",                  VAR_UINT8  | MASTER_VALUE | MODE_LOOKUP, .config.lookup = { TABLE_UNIT }, PG_OSD_CONFIG, offsetof(osdConfig_t, units) },
    { "osd_warnings",               VAR_UINT16 | MASTER_VALUE, .config.minmax = { 0, INT16_MAX }, PG_OSD_CONFIG, offsetof(osdConfig_t, enabledWarnings) },

    { "osd_rssi_alarm",             VAR_UINT8  | MASTER_VALUE, .config.minmax = { 0, 100 }, PG_OSD_CONFIG, offsetof(osdConfig_t, rssi_alarm) },
    { "osd_cap_alarm",              VAR_UINT16 | MASTER_VALUE, .config.minmax = { 0, 20000 }, PG_OSD_CONFIG, offsetof(osdConfig_t, cap_alarm) },
    { "osd_alt_alarm",              VAR_UINT16 | MASTER_VALUE, .config.minmax = { 0, 10000 }, PG_OSD_CONFIG, offsetof(osdConfig_t, alt_alarm) },

    { "osd_ah_max_pit",             VAR_UINT8  | MASTER_VALUE, .config.minmax = { 0, 90 }, PG_OSD_CONFIG, offsetof(osdConfig_t, ahMaxPitch) },
    { "osd_ah_max_rol",             VAR_UINT8  | MASTER_VALUE, .config.minmax = { 0, 90 }, PG_OSD_CONFIG, offsetof(osdConfig_t, ahMaxRoll) },

    { "osd_tim1",                   VAR_UINT16 | MASTER_VALUE, .config.minmax = { 0, INT16_MAX }, PG_OSD_CONFIG, offsetof(osdConfig_t, timers[OSD_TIMER_1]) },
    { "osd_tim2",                   VAR_UINT16 | MASTER_VALUE, .config.minmax = { 0, INT16_MAX }, PG_OSD_CONFIG, offsetof(osdConfig_t, timers[OSD_TIMER_2]) },

    { "osd_vbat_pos",               VAR_UINT16  | MASTER_VALUE, .config.minmax = { 0, OSD_POSCFG_MAX }, PG_OSD_CONFIG, offsetof(osdConfig_t, item_pos[OSD_MAIN_BATT_VOLTAGE]) },
    { "osd_rssi_pos",               VAR_UINT16  | MASTER_VALUE, .config.minmax = { 0, OSD_POSCFG_MAX }, PG_OSD_CONFIG, offsetof(osdConfig_t, item_pos[OSD_RSSI_VALUE]) },
    { "osd_tim_1_pos",              VAR_UINT16  | MASTER_VALUE, .config.minmax = { 0, OSD_POSCFG_MAX }, PG_OSD_CONFIG, offsetof(osdConfig_t, item_pos[OSD_ITEM_TIMER_1]) },
    { "osd_tim_2_pos",              VAR_UINT16  | MASTER_VALUE, .config.minmax = { 0, OSD_POSCFG_MAX }, PG_OSD_CONFIG, offsetof(osdConfig_t, item_pos[OSD_ITEM_TIMER_2]) },
    { "osd_remaining_time_estimate_pos",        VAR_UINT16  | MASTER_VALUE, .config.minmax = { 0, OSD_POSCFG_MAX }, PG_OSD_CONFIG, offsetof(osdConfig_t, item_pos[OSD_REMAINING_TIME_ESTIMATE]) },
    { "osd_flymode_pos",            VAR_UINT16  | MASTER_VALUE, .config.minmax = { 0, OSD_POSCFG_MAX }, PG_OSD_CONFIG, offsetof(osdConfig_t, item_pos[OSD_FLYMODE]) },
    { "osd_throttle_pos",           VAR_UINT16  | MASTER_VALUE, .config.minmax = { 0, OSD_POSCFG_MAX }, PG_OSD_CONFIG, offsetof(osdConfig_t, item_pos[OSD_THROTTLE_POS]) },
    { "osd_vtx_channel_pos",        VAR_UINT16  | MASTER_VALUE, .config.minmax = { 0, OSD_POSCFG_MAX }, PG_OSD_CONFIG, offsetof(osdConfig_t, item_pos[OSD_VTX_CHANNEL]) },
    { "osd_crosshairs",             VAR_UINT16  | MASTER_VALUE, .config.minmax = { 0, OSD_POSCFG_MAX }, PG_OSD_CONFIG, offsetof(osdConfig_t, item_pos[OSD_CROSSHAIRS]) },
    { "osd_ah_sbar",                VAR_UINT16  | MASTER_VALUE, .config.minmax = { 0, OSD_POSCFG_MAX }, PG_OSD_CONFIG, offsetof(osdConfig_t, item_pos[OSD_HORIZON_SIDEBARS]) },
    { "osd_ah_pos",                 VAR_UINT16  | MASTER_VALUE, .config.minmax = { 0, OSD_POSCFG_MAX }, PG_OSD_CONFIG, offsetof(osdConfig_t, item_pos[OSD_ARTIFICIAL_HORIZON]) },
    { "osd_current_pos",            VAR_UINT16  | MASTER_VALUE, .config.minmax = { 0, OSD_POSCFG_MAX }, PG_OSD_CONFIG, offsetof(osdConfig_t, item_pos[OSD_CURRENT_DRAW]) },
    { "osd_mah_drawn_pos",          VAR_UINT16  | MASTER_VALUE, .config.minmax = { 0, OSD_POSCFG_MAX }, PG_OSD_CONFIG, offsetof(osdConfig_t, item_pos[OSD_MAH_DRAWN]) },
    { "osd_craft_name_pos",         VAR_UINT16  | MASTER_VALUE, .config.minmax = { 0, OSD_POSCFG_MAX }, PG_OSD_CONFIG, offsetof(osdConfig_t, item_pos[OSD_CRAFT_NAME]) },
    { "osd_gps_speed_pos",          VAR_UINT16  | MASTER_VALUE, .config.minmax = { 0, OSD_POSCFG_MAX }, PG_OSD_CONFIG, offsetof(osdConfig_t, item_pos[OSD_GPS_SPEED]) },
    { "osd_gps_lon_pos",            VAR_UINT16  | MASTER_VALUE, .config.minmax = { 0, OSD_POSCFG_MAX }, PG_OSD_CONFIG, offsetof(osdConfig_t, item_pos[OSD_GPS_LON]) },
    { "osd_gps_lat_pos",            VAR_UINT16  | MASTER_VALUE, .config.minmax = { 0, OSD_POSCFG_MAX }, PG_OSD_CONFIG, offsetof(osdConfig_t, item_pos[OSD_GPS_LAT]) },
    { "osd_gps_sats_pos",           VAR_UINT16  | MASTER_VALUE, .config.minmax = { 0, OSD_POSCFG_MAX }, PG_OSD_CONFIG, offsetof(osdConfig_t, item_pos[OSD_GPS_SATS]) },
    { "osd_home_dir_pos",           VAR_UINT16  | MASTER_VALUE, .config.minmax = { 0, OSD_POSCFG_MAX }, PG_OSD_CONFIG, offsetof(osdConfig_t, item_pos[OSD_HOME_DIR]) },
    { "osd_home_dist_pos",          VAR_UINT16  | MASTER_VALUE, .config.minmax = { 0, OSD_POSCFG_MAX }, PG_OSD_CONFIG, offsetof(osdConfig_t, item_pos[OSD_HOME_DIST]) },
    { "osd_compass_bar_pos",        VAR_UINT16  | MASTER_VALUE, .config.minmax = { 0, OSD_POSCFG_MAX }, PG_OSD_CONFIG, offsetof(osdConfig_t, item_pos[OSD_COMPASS_BAR]) },
    { "osd_altitude_pos",           VAR_UINT16  | MASTER_VALUE, .config.minmax = { 0, OSD_POSCFG_MAX }, PG_OSD_CONFIG, offsetof(osdConfig_t, item_pos[OSD_ALTITUDE]) },
    { "osd_pid_roll_pos",           VAR_UINT16  | MASTER_VALUE, .config.minmax = { 0, OSD_POSCFG_MAX }, PG_OSD_CONFIG, offsetof(osdConfig_t, item_pos[OSD_ROLL_PIDS]) },
    { "osd_pid_pitch_pos",          VAR_UINT16  | MASTER_VALUE, .config.minmax = { 0, OSD_POSCFG_MAX }, PG_OSD_CONFIG, offsetof(osdConfig_t, item_pos[OSD_PITCH_PIDS]) },
    { "osd_pid_yaw_pos",            VAR_UINT16  | MASTER_VALUE, .config.minmax = { 0, OSD_POSCFG_MAX }, PG_OSD_CONFIG, offsetof(osdConfig_t, item_pos[OSD_YAW_PIDS]) },
    { "osd_debug_pos",              VAR_UINT16  | MASTER_VALUE, .config.minmax = { 0, OSD_POSCFG_MAX }, PG_OSD_CONFIG, offsetof(osdConfig_t, item_pos[OSD_DEBUG]) },
    { "osd_power_pos",              VAR_UINT16  | MASTER_VALUE, .config.minmax = { 0, OSD_POSCFG_MAX }, PG_OSD_CONFIG, offsetof(osdConfig_t, item_pos[OSD_POWER]) },
    { "osd_pidrate_profile_pos",    VAR_UINT16  | MASTER_VALUE, .config.minmax = { 0, OSD_POSCFG_MAX }, PG_OSD_CONFIG, offsetof(osdConfig_t, item_pos[OSD_PIDRATE_PROFILE]) },
    { "osd_warnings_pos",           VAR_UINT16  | MASTER_VALUE, .config.minmax = { 0, OSD_POSCFG_MAX }, PG_OSD_CONFIG, offsetof(osdConfig_t, item_pos[OSD_WARNINGS]) },
    { "osd_avg_cell_voltage_pos",   VAR_UINT16  | MASTER_VALUE, .config.minmax = { 0, OSD_POSCFG_MAX }, PG_OSD_CONFIG, offsetof(osdConfig_t, item_pos[OSD_AVG_CELL_VOLTAGE]) },
    { "osd_pit_ang_pos",            VAR_UINT16  | MASTER_VALUE, .config.minmax = { 0, OSD_POSCFG_MAX }, PG_OSD_CONFIG, offsetof(osdConfig_t, item_pos[OSD_PITCH_ANGLE]) },
    { "osd_rol_ang_pos",            VAR_UINT16  | MASTER_VALUE, .config.minmax = { 0, OSD_POSCFG_MAX }, PG_OSD_CONFIG, offsetof(osdConfig_t, item_pos[OSD_ROLL_ANGLE]) },
    { "osd_battery_usage_pos",      VAR_UINT16  | MASTER_VALUE, .config.minmax = { 0, OSD_POSCFG_MAX }, PG_OSD_CONFIG, offsetof(osdConfig_t, item_pos[OSD_MAIN_BATT_USAGE]) },
    { "osd_disarmed_pos",           VAR_UINT16  | MASTER_VALUE, .config.minmax = { 0, OSD_POSCFG_MAX }, PG_OSD_CONFIG, offsetof(osdConfig_t, item_pos[OSD_DISARMED]) },
    { "osd_nheading_pos",           VAR_UINT16  | MASTER_VALUE, .config.minmax = { 0, OSD_POSCFG_MAX }, PG_OSD_CONFIG, offsetof(osdConfig_t, item_pos[OSD_NUMERICAL_HEADING]) },
    { "osd_nvario_pos",             VAR_UINT16  | MASTER_VALUE, .config.minmax = { 0, OSD_POSCFG_MAX }, PG_OSD_CONFIG, offsetof(osdConfig_t, item_pos[OSD_NUMERICAL_VARIO]) },
    { "osd_esc_tmp_pos",            VAR_UINT16  | MASTER_VALUE, .config.minmax = { 0, OSD_POSCFG_MAX }, PG_OSD_CONFIG, offsetof(osdConfig_t, item_pos[OSD_ESC_TMP]) },
    { "osd_esc_rpm_pos",            VAR_UINT16  | MASTER_VALUE, .config.minmax = { 0, OSD_POSCFG_MAX }, PG_OSD_CONFIG, offsetof(osdConfig_t, item_pos[OSD_ESC_RPM]) },
    { "osd_rtc_date_time_pos",      VAR_UINT16  | MASTER_VALUE, .config.minmax = { 0, OSD_POSCFG_MAX }, PG_OSD_CONFIG, offsetof(osdConfig_t, item_pos[OSD_RTC_DATETIME]) },
    { "osd_adjustment_range_pos",   VAR_UINT16  | MASTER_VALUE, .config.minmax = { 0, OSD_POSCFG_MAX }, PG_OSD_CONFIG, offsetof(osdConfig_t, item_pos[OSD_ADJUSTMENT_RANGE]) },
    { "osd_core_temp_pos",          VAR_UINT16  | MASTER_VALUE, .config.minmax = { 0, OSD_POSCFG_MAX }, PG_OSD_CONFIG, offsetof(osdConfig_t, item_pos[OSD_CORE_TEMPERATURE]) },

    { "osd_stat_max_spd",           VAR_UINT8   | MASTER_VALUE | MODE_LOOKUP, .config.lookup = { TABLE_OFF_ON }, PG_OSD_CONFIG, offsetof(osdConfig_t, enabled_stats[OSD_STAT_MAX_SPEED])},
    { "osd_stat_max_dist",          VAR_UINT8   | MASTER_VALUE | MODE_LOOKUP, .config.lookup = { TABLE_OFF_ON }, PG_OSD_CONFIG, offsetof(osdConfig_t, enabled_stats[OSD_STAT_MAX_DISTANCE])},
    { "osd_stat_min_batt",          VAR_UINT8   | MASTER_VALUE | MODE_LOOKUP, .config.lookup = { TABLE_OFF_ON }, PG_OSD_CONFIG, offsetof(osdConfig_t, enabled_stats[OSD_STAT_MIN_BATTERY])},
    { "osd_stat_min_rssi",          VAR_UINT8   | MASTER_VALUE | MODE_LOOKUP, .config.lookup = { TABLE_OFF_ON }, PG_OSD_CONFIG, offsetof(osdConfig_t, enabled_stats[OSD_STAT_MIN_RSSI])},
    { "osd_stat_max_curr",          VAR_UINT8   | MASTER_VALUE | MODE_LOOKUP, .config.lookup = { TABLE_OFF_ON }, PG_OSD_CONFIG, offsetof(osdConfig_t, enabled_stats[OSD_STAT_MAX_CURRENT])},
    { "osd_stat_used_mah",          VAR_UINT8   | MASTER_VALUE | MODE_LOOKUP, .config.lookup = { TABLE_OFF_ON }, PG_OSD_CONFIG, offsetof(osdConfig_t, enabled_stats[OSD_STAT_USED_MAH])},
    { "osd_stat_max_alt",           VAR_UINT8   | MASTER_VALUE | MODE_LOOKUP, .config.lookup = { TABLE_OFF_ON }, PG_OSD_CONFIG, offsetof(osdConfig_t, enabled_stats[OSD_STAT_MAX_ALTITUDE])},
    { "osd_stat_bbox",              VAR_UINT8   | MASTER_VALUE | MODE_LOOKUP, .config.lookup = { TABLE_OFF_ON }, PG_OSD_CONFIG, offsetof(osdConfig_t, enabled_stats[OSD_STAT_BLACKBOX])},
    { "osd_stat_endbatt",           VAR_UINT8   | MASTER_VALUE | MODE_LOOKUP, .config.lookup = { TABLE_OFF_ON }, PG_OSD_CONFIG, offsetof(osdConfig_t, enabled_stats[OSD_STAT_END_BATTERY])},
    { "osd_stat_bb_no",             VAR_UINT8   | MASTER_VALUE | MODE_LOOKUP, .config.lookup = { TABLE_OFF_ON }, PG_OSD_CONFIG, offsetof(osdConfig_t, enabled_stats[OSD_STAT_BLACKBOX_NUMBER])},
    { "osd_stat_rtc_date_time",     VAR_UINT8   | MASTER_VALUE | MODE_LOOKUP, .config.lookup = { TABLE_OFF_ON }, PG_OSD_CONFIG, offsetof(osdConfig_t, enabled_stats[OSD_STAT_RTC_DATE_TIME])},
    { "osd_stat_tim_1",             VAR_UINT8   | MASTER_VALUE | MODE_LOOKUP, .config.lookup = { TABLE_OFF_ON }, PG_OSD_CONFIG, offsetof(osdConfig_t, enabled_stats[OSD_STAT_TIMER_1])},
    { "osd_stat_tim_2",             VAR_UINT8   | MASTER_VALUE | MODE_LOOKUP, .config.lookup = { TABLE_OFF_ON }, PG_OSD_CONFIG, offsetof(osdConfig_t, enabled_stats[OSD_STAT_TIMER_2])},
#endif

// PG_SYSTEM_CONFIG
#ifndef SKIP_TASK_STATISTICS
    { "task_statistics",            VAR_INT8   | MASTER_VALUE | MODE_LOOKUP, .config.lookup = { TABLE_OFF_ON }, PG_SYSTEM_CONFIG, offsetof(systemConfig_t, task_statistics) },
#endif
    { "debug_mode",                 VAR_UINT8  | MASTER_VALUE | MODE_LOOKUP, .config.lookup = { TABLE_DEBUG }, PG_SYSTEM_CONFIG, offsetof(systemConfig_t, debug_mode) },
    { "rate_6pos_switch",           VAR_INT8   | MASTER_VALUE | MODE_LOOKUP, .config.lookup = { TABLE_OFF_ON }, PG_SYSTEM_CONFIG, offsetof(systemConfig_t, rateProfile6PosSwitch) },
#ifdef USE_OVERCLOCK
    { "cpu_overclock",              VAR_UINT8  | MASTER_VALUE | MODE_LOOKUP, .config.lookup = { TABLE_OVERCLOCK }, PG_SYSTEM_CONFIG, offsetof(systemConfig_t, cpu_overclock) },
#endif
    { "pwr_on_arm_grace",           VAR_UINT8  | MASTER_VALUE, .config.minmax = { 0, 30 }, PG_SYSTEM_CONFIG, offsetof(systemConfig_t, powerOnArmingGraceTime) },

// PG_VTX_CONFIG
#ifdef USE_VTX_COMMON
    { "vtx_band",                   VAR_UINT8  | MASTER_VALUE, .config.minmax = { VTX_SETTINGS_MIN_BAND, VTX_SETTINGS_MAX_BAND }, PG_VTX_SETTINGS_CONFIG, offsetof(vtxSettingsConfig_t, band) },
    { "vtx_channel",                VAR_UINT8  | MASTER_VALUE, .config.minmax = { VTX_SETTINGS_MIN_CHANNEL, VTX_SETTINGS_MAX_CHANNEL }, PG_VTX_SETTINGS_CONFIG, offsetof(vtxSettingsConfig_t, channel) },
    { "vtx_power",                  VAR_UINT8  | MASTER_VALUE, .config.minmax = { VTX_SETTINGS_MIN_POWER, VTX_SETTINGS_POWER_COUNT-1 }, PG_VTX_SETTINGS_CONFIG, offsetof(vtxSettingsConfig_t, power) },
    { "vtx_low_power_disarm",       VAR_UINT8  | MASTER_VALUE | MODE_LOOKUP, .config.lookup = { TABLE_OFF_ON }, PG_VTX_SETTINGS_CONFIG, offsetof(vtxSettingsConfig_t, lowPowerDisarm) },
    { "vtx_akk_hack",               VAR_UINT8  | MASTER_VALUE | MODE_LOOKUP, .config.lookup = { TABLE_OFF_ON }, PG_VTX_SETTINGS_CONFIG, offsetof(vtxSettingsConfig_t, akkStyleEndFrame) },
#ifdef VTX_SETTINGS_FREQCMD
    { "vtx_freq",                   VAR_UINT16 | MASTER_VALUE, .config.minmax = { 0, VTX_SETTINGS_MAX_FREQUENCY_MHZ }, PG_VTX_SETTINGS_CONFIG, offsetof(vtxSettingsConfig_t, freq) },
    { "vtx_pit_mode_freq",          VAR_UINT16 | MASTER_VALUE, .config.minmax = { 0, VTX_SETTINGS_MAX_FREQUENCY_MHZ }, PG_VTX_SETTINGS_CONFIG, offsetof(vtxSettingsConfig_t, pitModeFreq) },
#endif
#endif

// PG_VTX_CONFIG
#if defined(USE_VTX_CONTROL) && defined(USE_VTX_COMMON)
    { "vtx_halfduplex",             VAR_UINT8  | MASTER_VALUE | MODE_LOOKUP, .config.lookup = { TABLE_OFF_ON }, PG_VTX_CONFIG, offsetof(vtxConfig_t, halfDuplex) },
#endif

// PG_VCD_CONFIG
#ifdef USE_MAX7456
    { "vcd_video_system",           VAR_UINT8   | MASTER_VALUE, .config.minmax = { 0, 2 }, PG_VCD_CONFIG, offsetof(vcdProfile_t, video_system) },
    { "vcd_h_offset",               VAR_INT8    | MASTER_VALUE, .config.minmax = { -32, 31 }, PG_VCD_CONFIG, offsetof(vcdProfile_t, h_offset) },
    { "vcd_v_offset",               VAR_INT8    | MASTER_VALUE, .config.minmax = { -15, 16 }, PG_VCD_CONFIG, offsetof(vcdProfile_t, v_offset) },
#endif

// PG_MAX7456_CONFIG
#ifdef USE_MAX7456
    { "max7456_clock",              VAR_UINT8   | MASTER_VALUE | MODE_LOOKUP, .config.lookup = { TABLE_MAX7456_CLOCK }, PG_MAX7456_CONFIG, offsetof(max7456Config_t, clockConfig) },
#endif

// PG_DISPLAY_PORT_MSP_CONFIG
#ifdef USE_MSP_DISPLAYPORT
    { "displayport_msp_col_adjust", VAR_INT8    | MASTER_VALUE, .config.minmax = { -6, 0 }, PG_DISPLAY_PORT_MSP_CONFIG, offsetof(displayPortProfile_t, colAdjust) },
    { "displayport_msp_row_adjust", VAR_INT8    | MASTER_VALUE, .config.minmax = { -3, 0 }, PG_DISPLAY_PORT_MSP_CONFIG, offsetof(displayPortProfile_t, rowAdjust) },
#endif

// PG_DISPLAY_PORT_MSP_CONFIG
#ifdef USE_MAX7456
    { "displayport_max7456_col_adjust", VAR_INT8| MASTER_VALUE, .config.minmax = { -6, 0 }, PG_DISPLAY_PORT_MAX7456_CONFIG, offsetof(displayPortProfile_t, colAdjust) },
    { "displayport_max7456_row_adjust", VAR_INT8| MASTER_VALUE, .config.minmax = { -3, 0 }, PG_DISPLAY_PORT_MAX7456_CONFIG, offsetof(displayPortProfile_t, rowAdjust) },
    { "displayport_max7456_inv",        VAR_UINT8| MASTER_VALUE | MODE_LOOKUP, .config.lookup = { TABLE_OFF_ON }, PG_DISPLAY_PORT_MAX7456_CONFIG, offsetof(displayPortProfile_t, invert) },
    { "displayport_max7456_blk",        VAR_UINT8| MASTER_VALUE, .config.minmax = { 0, 3 }, PG_DISPLAY_PORT_MAX7456_CONFIG, offsetof(displayPortProfile_t, blackBrightness) },
    { "displayport_max7456_wht",        VAR_UINT8| MASTER_VALUE, .config.minmax = { 0, 3 }, PG_DISPLAY_PORT_MAX7456_CONFIG, offsetof(displayPortProfile_t, whiteBrightness) },
#endif

#ifdef USE_ESC_SENSOR
    { "esc_sensor_halfduplex",          VAR_UINT8   | MASTER_VALUE | MODE_LOOKUP, .config.lookup = { TABLE_OFF_ON }, PG_ESC_SENSOR_CONFIG, offsetof(escSensorConfig_t, halfDuplex) },
#endif

#ifdef USE_RX_FRSKY_SPI
    { "frsky_spi_autobind",             VAR_UINT8   | MASTER_VALUE | MODE_LOOKUP, .config.lookup = { TABLE_OFF_ON }, PG_RX_FRSKY_SPI_CONFIG, offsetof(rxFrSkySpiConfig_t, autoBind) },
    { "frsky_spi_tx_id",                VAR_UINT8   | MASTER_VALUE | MODE_ARRAY, .config.array.length = 2, PG_RX_FRSKY_SPI_CONFIG, offsetof(rxFrSkySpiConfig_t, bindTxId) },
    { "frsky_spi_offset",               VAR_INT8    | MASTER_VALUE, .config.minmax = { -127, 127 }, PG_RX_FRSKY_SPI_CONFIG, offsetof(rxFrSkySpiConfig_t, bindOffset) },
    { "frsky_spi_bind_hop_data",        VAR_UINT8   | MASTER_VALUE | MODE_ARRAY, .config.array.length = 50, PG_RX_FRSKY_SPI_CONFIG, offsetof(rxFrSkySpiConfig_t, bindHopData) },
    { "frsky_x_rx_num",                 VAR_UINT8   | MASTER_VALUE, .config.minmax = { 0, 255 }, PG_RX_FRSKY_SPI_CONFIG, offsetof(rxFrSkySpiConfig_t, rxNum) },
#endif
    { "led_inversion",                  VAR_UINT8  | MASTER_VALUE, .config.minmax = { 0, ((1 << STATUS_LED_NUMBER) - 1) }, PG_STATUS_LED_CONFIG, offsetof(statusLedConfig_t, inversion) },
#ifdef USE_DASHBOARD
    { "dashboard_i2c_bus",           VAR_UINT8  | MASTER_VALUE, .config.minmax = { 0, I2CDEV_COUNT }, PG_DASHBOARD_CONFIG, offsetof(dashboardConfig_t, device) },
    { "dashboard_i2c_addr",          VAR_UINT8  | MASTER_VALUE, .config.minmax = { I2C_ADDR7_MIN, I2C_ADDR7_MAX }, PG_DASHBOARD_CONFIG, offsetof(dashboardConfig_t, address) },
#endif

// PG_CAMERA_CONTROL_CONFIG
#ifdef USE_CAMERA_CONTROL
    { "camera_control_mode", VAR_UINT8 | MASTER_VALUE | MODE_LOOKUP, .config.lookup = { TABLE_CAMERA_CONTROL_MODE }, PG_CAMERA_CONTROL_CONFIG, offsetof(cameraControlConfig_t, mode) },
    { "camera_control_ref_voltage", VAR_UINT16 | MASTER_VALUE, .config.minmax = { 200, 400 }, PG_CAMERA_CONTROL_CONFIG, offsetof(cameraControlConfig_t, refVoltage) },
    { "camera_control_key_delay", VAR_UINT16 | MASTER_VALUE, .config.minmax = { 100, 500 }, PG_CAMERA_CONTROL_CONFIG, offsetof(cameraControlConfig_t, keyDelayMs) },
    { "camera_control_internal_resistance", VAR_UINT16 | MASTER_VALUE, .config.minmax = { 10, 1000 }, PG_CAMERA_CONTROL_CONFIG, offsetof(cameraControlConfig_t, internalResistance) },
    { "camera_control_inverted", VAR_UINT8 | MASTER_VALUE | MODE_LOOKUP, .config.lookup = { TABLE_OFF_ON }, PG_CAMERA_CONTROL_CONFIG, offsetof(cameraControlConfig_t, inverted) },
#endif

// PG_RANGEFINDER_CONFIG
#ifdef USE_RANGEFINDER
    { "rangefinder_hardware", VAR_UINT8 | MASTER_VALUE | MODE_LOOKUP, .config.lookup = { TABLE_RANGEFINDER_HARDWARE }, PG_RANGEFINDER_CONFIG, offsetof(rangefinderConfig_t, rangefinder_hardware) },
#endif

// PG_PINIO_CONFIG
#ifdef USE_PINIO
    { "pinio_config", VAR_UINT8 | MASTER_VALUE | MODE_ARRAY, .config.array.length = PINIO_COUNT, PG_PINIO_CONFIG, offsetof(pinioConfig_t, config) },
#ifdef USE_PINIOBOX
    { "pinio_box", VAR_UINT8 | MASTER_VALUE | MODE_ARRAY, .config.array.length = PINIO_COUNT, PG_PINIOBOX_CONFIG, offsetof(pinioBoxConfig_t, permanentId) },
#endif
#endif
};

const uint16_t valueTableEntryCount = ARRAYLEN(valueTable);

void settingsBuildCheck() {
    BUILD_BUG_ON(LOOKUP_TABLE_COUNT != ARRAYLEN(lookupTables));
}<|MERGE_RESOLUTION|>--- conflicted
+++ resolved
@@ -264,12 +264,10 @@
     "FAST_KALMAN"
 };
 
-<<<<<<< HEAD
 static const char * const lookupTableKdStyle[] = {
     "KD_FILTER_CLASSIC", "KD_FILTER_SP", "KD_FILTER_NOSP"
 };
 
-=======
 static const char * const lookupTableDtermLowpassType[] = {
     "PT1",
     "BIQUAD",
@@ -279,7 +277,6 @@
 };
 
 
->>>>>>> a453063d
 static const char * const lookupTableFailsafe[] = {
     "AUTO-LAND", "DROP"
 };
@@ -366,11 +363,8 @@
     { lookupTableRcInterpolation, sizeof(lookupTableRcInterpolation) / sizeof(char *) },
     { lookupTableRcInterpolationChannels, sizeof(lookupTableRcInterpolationChannels) / sizeof(char *) },
     { lookupTableLowpassType, sizeof(lookupTableLowpassType) / sizeof(char *) },
-<<<<<<< HEAD
     { lookupTableKdStyle, sizeof(lookupTableKdStyle) / sizeof(char *) },
-=======
     { lookupTableDtermLowpassType, sizeof(lookupTableDtermLowpassType) / sizeof(char *) },
->>>>>>> a453063d
     { lookupTableFailsafe, sizeof(lookupTableFailsafe) / sizeof(char *) },
     { lookupTableCrashRecovery, sizeof(lookupTableCrashRecovery) / sizeof(char *) },
 #ifdef USE_CAMERA_CONTROL
@@ -391,20 +385,17 @@
 #ifdef USE_OVERCLOCK
     { lookupOverclock, sizeof(lookupOverclock) / sizeof(char *) },
 #endif
-<<<<<<< HEAD
 #ifdef USE_GYRO_BIQUAD_RC_FIR2
 #ifdef USE_GYRO_FAST_KALMAN
     { lookupTableStage2FilterType, sizeof(lookupTableStage2FilterType) / sizeof(char *) },
 #endif
 #endif // Only enable lookup if both are available
-=======
 #ifdef USE_LED_STRIP
     { lookupLedStripFormatRGB, sizeof(lookupLedStripFormatRGB) / sizeof(char *) },
 #endif
 #ifdef USE_DUAL_GYRO
     { lookupTableGyro, sizeof(lookupTableGyro) / sizeof(char *) },
 #endif
->>>>>>> a453063d
 };
 
 const clivalue_t valueTable[] = {
@@ -428,7 +419,6 @@
     { "gyro_notch1_cutoff",         VAR_UINT16 | MASTER_VALUE, .config.minmax = { 0, 16000 }, PG_GYRO_CONFIG, offsetof(gyroConfig_t, gyro_soft_notch_cutoff_1) },
     { "gyro_notch2_hz",             VAR_UINT16 | MASTER_VALUE, .config.minmax = { 0, 16000 }, PG_GYRO_CONFIG, offsetof(gyroConfig_t, gyro_soft_notch_hz_2) },
     { "gyro_notch2_cutoff",         VAR_UINT16 | MASTER_VALUE, .config.minmax = { 0, 16000 }, PG_GYRO_CONFIG, offsetof(gyroConfig_t, gyro_soft_notch_cutoff_2) },
-<<<<<<< HEAD
 #if defined(USE_GYRO_IMUF9001)
     { "imuf_mode",                  VAR_UINT16 | MASTER_VALUE, .config.minmax = { 0, 255   }, PG_GYRO_CONFIG, offsetof(gyroConfig_t, imuf_mode) },
     { "imuf_pitch_q",               VAR_UINT16 | MASTER_VALUE, .config.minmax = { 0, 16000 }, PG_GYRO_CONFIG, offsetof(gyroConfig_t, imuf_pitch_q) },
@@ -442,8 +432,6 @@
     { "imuf_yaw_lpf_cutoff_hz",     VAR_UINT16 | MASTER_VALUE, .config.minmax = { 0, 255   }, PG_GYRO_CONFIG, offsetof(gyroConfig_t, imuf_yaw_lpf_cutoff_hz) },
     { "imuf_dyn_gain",              VAR_UINT16 | MASTER_VALUE, .config.minmax = { 0, 1000  }, PG_GYRO_CONFIG, offsetof(gyroConfig_t, imuf_dyn_gain) },
 #else
-#if defined(USE_GYRO_BIQUAD_RC_FIR2)
-    { "gyro_stage2_lowpass_hz",     VAR_UINT16 | MASTER_VALUE, .config.minmax = { 0, 16000 }, PG_GYRO_CONFIG, offsetof(gyroConfig_t, gyro_soft_lpf_hz_2) },
 #if defined(USE_GYRO_FAST_KALMAN)
     { "gyro_filter_q",              VAR_UINT16 | MASTER_VALUE, .config.minmax = { 0, 16000 }, PG_GYRO_CONFIG, offsetof(gyroConfig_t, gyro_filter_q) },
     { "gyro_filter_r",              VAR_UINT16 | MASTER_VALUE, .config.minmax = { 0, 16000 }, PG_GYRO_CONFIG, offsetof(gyroConfig_t, gyro_filter_r) },
@@ -451,13 +439,10 @@
     { "gyro_stage2_filter_type",    VAR_UINT8  | MASTER_VALUE | MODE_LOOKUP, .config.lookup = { TABLE_STAGE2_FILTER_TYPE }, PG_GYRO_CONFIG, offsetof(gyroConfig_t, gyro_stage2_filter_type) },
 #endif
 #endif
-#endif
-=======
 
     { "gyro_lma_depth",             VAR_UINT8 | MASTER_VALUE, .config.minmax = {0, 11}, PG_GYRO_CONFIG, offsetof(gyroConfig_t, gyro_lma_depth)},
     { "gyro_lma_weight",            VAR_UINT8 | MASTER_VALUE, .config.minmax = {0, 100}, PG_GYRO_CONFIG, offsetof(gyroConfig_t, gyro_lma_weight)},
 
->>>>>>> a453063d
     { "moron_threshold",            VAR_UINT8  | MASTER_VALUE, .config.minmax = { 0,  200 }, PG_GYRO_CONFIG, offsetof(gyroConfig_t, gyroMovementCalibrationThreshold) },
     { "gyro_offset_yaw",            VAR_INT16 | MASTER_VALUE, .config.minmax = { -1000, 1000 }, PG_GYRO_CONFIG, offsetof(gyroConfig_t, gyro_offset_yaw) },
 #ifdef USE_GYRO_OVERFLOW_CHECK
@@ -725,15 +710,11 @@
 #endif
 
 // PG_PID_PROFILE
-<<<<<<< HEAD
     { "dterm_lowpass_type",         VAR_UINT8  | PROFILE_VALUE | MODE_LOOKUP, .config.lookup = { TABLE_LOWPASS_TYPE }, PG_PID_PROFILE, offsetof(pidProfile_t, dterm_filter_type) },
     { "dterm_filter_style",         VAR_UINT8  | PROFILE_VALUE | MODE_LOOKUP, .config.lookup = { TABLE_KD_STYLE }, PG_PID_PROFILE, offsetof(pidProfile_t, dterm_filter_style) },
-    { "dterm_lowpass",              VAR_INT16  | PROFILE_VALUE, .config.minmax = { 0, 16000 }, PG_PID_PROFILE, offsetof(pidProfile_t, dterm_lpf_hz) },
-=======
     { "dterm_lowpass_type",         VAR_UINT8  | PROFILE_VALUE | MODE_LOOKUP, .config.lookup = { TABLE_DTERM_LOWPASS_TYPE }, PG_PID_PROFILE, offsetof(pidProfile_t, dterm_filter_type) },
     { "dterm_lowpass_hz",           VAR_INT16  | PROFILE_VALUE, .config.minmax = { 0, 16000 }, PG_PID_PROFILE, offsetof(pidProfile_t, dterm_lowpass_hz) },
     { "dterm_lowpass2_hz",          VAR_INT16  | PROFILE_VALUE, .config.minmax = { 0, 16000 }, PG_PID_PROFILE, offsetof(pidProfile_t, dterm_lowpass2_hz) },
->>>>>>> a453063d
     { "dterm_notch_hz",             VAR_UINT16 | PROFILE_VALUE, .config.minmax = { 0, 16000 }, PG_PID_PROFILE, offsetof(pidProfile_t, dterm_notch_hz) },
     { "dterm_notch_cutoff",         VAR_UINT16 | PROFILE_VALUE, .config.minmax = { 0, 16000 }, PG_PID_PROFILE, offsetof(pidProfile_t, dterm_notch_cutoff) },
     { "vbat_pid_gain",              VAR_UINT8  | PROFILE_VALUE | MODE_LOOKUP, .config.lookup = { TABLE_OFF_ON }, PG_PID_PROFILE, offsetof(pidProfile_t, vbatPidCompensation) },
