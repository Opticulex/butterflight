--- conflicted
+++ resolved
@@ -1819,12 +1819,7 @@
     case MSP_SET_ARMING_DISABLED:
         {
             const uint8_t command = sbufReadU8(src);
-<<<<<<< HEAD
- //           uint8_t disableRunawayTakeoff = 0;
- //           if (sbufBytesRemaining(src)) {
- //               disableRunawayTakeoff = sbufReadU8(src);
- //           }
-=======
+
             uint8_t disableRunawayTakeoff = 0;
 #ifndef USE_RUNAWAY_TAKEOFF
             UNUSED(disableRunawayTakeoff);
@@ -1832,7 +1827,6 @@
             if (sbufBytesRemaining(src)) {
                 disableRunawayTakeoff = sbufReadU8(src);
             }
->>>>>>> a453063d
             if (command) {
                 setArmingDisabled(ARMING_DISABLED_MSP);
                 if (ARMING_FLAG(ARMED)) {
