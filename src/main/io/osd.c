--- conflicted
+++ resolved
@@ -596,7 +596,6 @@
             return;
         }
 
-<<<<<<< HEAD
     case OSD_NUMERICAL_HEADING:
         {
             const int heading = DECIDEGREES_TO_DEGREES(attitude.values.yaw);
@@ -611,7 +610,6 @@
             tfp_sprintf(buff, "%c%01d.%01d", directionSymbol, abs(verticalSpeed / 100), abs((verticalSpeed % 100) / 10));
             break;
         }
-=======
 #ifdef USE_ESC_SENSOR
     case OSD_ESC_TMP:
         buff[0] = SYM_TEMP_C;
@@ -622,8 +620,6 @@
         tfp_sprintf(buff, "%d", escData == NULL ? 0 : escData->rpm);
         break;
 #endif
-
->>>>>>> 482555cd
 
     default:
         return;
@@ -711,7 +707,6 @@
 
 void pgResetFn_osdConfig(osdConfig_t *osdConfig)
 {
-<<<<<<< HEAD
     osdConfig->item_pos[OSD_RSSI_VALUE]         = OSD_POS(8, 1)   | VISIBLE_FLAG;
     osdConfig->item_pos[OSD_MAIN_BATT_VOLTAGE]  = OSD_POS(12, 1)  | VISIBLE_FLAG;
     osdConfig->item_pos[OSD_CROSSHAIRS]         = OSD_POS(8, 6)   | VISIBLE_FLAG;
@@ -748,6 +743,8 @@
     osdConfig->item_pos[OSD_DISARMED]           = OSD_POS(11, 4)  | VISIBLE_FLAG;
     osdConfig->item_pos[OSD_NUMERICAL_HEADING]  = OSD_POS(23, 9)  | VISIBLE_FLAG;
     osdConfig->item_pos[OSD_NUMERICAL_VARIO]    = OSD_POS(23, 8)  | VISIBLE_FLAG;
+    osdConfig->item_pos[OSD_ESC_TMP]            = OSD_POS(18, 2)  | VISIBLE_FLAG;
+    osdConfig->item_pos[OSD_ESC_RPM]            = OSD_POS(19, 2)  | VISIBLE_FLAG;
 
     osdConfig->enabled_stats[OSD_STAT_MAX_SPEED]    = true;
     osdConfig->enabled_stats[OSD_STAT_MIN_BATTERY]  = true;
@@ -767,59 +764,6 @@
     osdConfig->cap_alarm  = 2200;
     osdConfig->time_alarm = 10; // in minutes
     osdConfig->alt_alarm  = 100; // meters or feet depend on configuration
-=======
-    osdProfile->item_pos[OSD_RSSI_VALUE] = OSD_POS(8, 1) | VISIBLE_FLAG;
-    osdProfile->item_pos[OSD_MAIN_BATT_VOLTAGE] = OSD_POS(12, 1) | VISIBLE_FLAG;
-    osdProfile->item_pos[OSD_CROSSHAIRS] = OSD_POS(8, 6) | VISIBLE_FLAG;
-    osdProfile->item_pos[OSD_ARTIFICIAL_HORIZON] = OSD_POS(8, 6) | VISIBLE_FLAG;
-    osdProfile->item_pos[OSD_HORIZON_SIDEBARS] = OSD_POS(8, 6) | VISIBLE_FLAG;
-    osdProfile->item_pos[OSD_ONTIME] = OSD_POS(22, 1) | VISIBLE_FLAG;
-    osdProfile->item_pos[OSD_FLYTIME] = OSD_POS(1, 1) | VISIBLE_FLAG;
-    osdProfile->item_pos[OSD_FLYMODE] = OSD_POS(13, 10) | VISIBLE_FLAG;
-    osdProfile->item_pos[OSD_CRAFT_NAME] = OSD_POS(10, 11) | VISIBLE_FLAG;
-    osdProfile->item_pos[OSD_THROTTLE_POS] = OSD_POS(1, 7) | VISIBLE_FLAG;
-    osdProfile->item_pos[OSD_VTX_CHANNEL] = OSD_POS(24, 11) | VISIBLE_FLAG;
-    osdProfile->item_pos[OSD_CURRENT_DRAW] = OSD_POS(1, 12) | VISIBLE_FLAG;
-    osdProfile->item_pos[OSD_MAH_DRAWN] = OSD_POS(1, 11) | VISIBLE_FLAG;
-    osdProfile->item_pos[OSD_GPS_SPEED] = OSD_POS(26, 6) | VISIBLE_FLAG;
-    osdProfile->item_pos[OSD_GPS_SATS] = OSD_POS(19, 1) | VISIBLE_FLAG;
-    osdProfile->item_pos[OSD_ALTITUDE] = OSD_POS(23, 7) | VISIBLE_FLAG;
-    osdProfile->item_pos[OSD_ROLL_PIDS] = OSD_POS(7, 13) | VISIBLE_FLAG;
-    osdProfile->item_pos[OSD_PITCH_PIDS] = OSD_POS(7, 14) | VISIBLE_FLAG;
-    osdProfile->item_pos[OSD_YAW_PIDS] = OSD_POS(7, 15) | VISIBLE_FLAG;
-    osdProfile->item_pos[OSD_POWER] = OSD_POS(1, 10) | VISIBLE_FLAG;
-    osdProfile->item_pos[OSD_PIDRATE_PROFILE] = OSD_POS(25, 10) | VISIBLE_FLAG;
-    osdProfile->item_pos[OSD_MAIN_BATT_WARNING] = OSD_POS(9, 10) | VISIBLE_FLAG;
-    osdProfile->item_pos[OSD_AVG_CELL_VOLTAGE] = OSD_POS(12, 2) | VISIBLE_FLAG;
-    osdProfile->item_pos[OSD_DEBUG] = OSD_POS(1, 0) | VISIBLE_FLAG;
-    osdProfile->item_pos[OSD_PITCH_ANGLE] = OSD_POS(1, 8) | VISIBLE_FLAG;
-    osdProfile->item_pos[OSD_ROLL_ANGLE] = OSD_POS(1, 9) | VISIBLE_FLAG;
-    osdProfile->item_pos[OSD_GPS_LAT] = OSD_POS(1, 2) | VISIBLE_FLAG;
-    osdProfile->item_pos[OSD_GPS_LON] = OSD_POS(18, 2) | VISIBLE_FLAG;
-    osdProfile->item_pos[OSD_MAIN_BATT_USAGE] = OSD_POS(8, 12) | VISIBLE_FLAG;
-    osdProfile->item_pos[OSD_ARMED_TIME] = OSD_POS(1, 2) | VISIBLE_FLAG;
-    osdProfile->item_pos[OSD_DISARMED] = OSD_POS(11, 4) | VISIBLE_FLAG;
-    osdProfile->item_pos[OSD_ESC_TMP] = OSD_POS(18, 2) | VISIBLE_FLAG;
-    osdProfile->item_pos[OSD_ESC_RPM] = OSD_POS(19, 2) | VISIBLE_FLAG;
-
-    osdProfile->enabled_stats[OSD_STAT_MAX_SPEED] = true;
-    osdProfile->enabled_stats[OSD_STAT_MIN_BATTERY] = true;
-    osdProfile->enabled_stats[OSD_STAT_MIN_RSSI] = true;
-    osdProfile->enabled_stats[OSD_STAT_MAX_CURRENT] = true;
-    osdProfile->enabled_stats[OSD_STAT_USED_MAH] = true;
-    osdProfile->enabled_stats[OSD_STAT_MAX_ALTITUDE] = false;
-    osdProfile->enabled_stats[OSD_STAT_BLACKBOX] = true;
-    osdProfile->enabled_stats[OSD_STAT_END_BATTERY] = false;
-    osdProfile->enabled_stats[OSD_STAT_FLYTIME] = false;
-    osdProfile->enabled_stats[OSD_STAT_ARMEDTIME] = true;
-
-    osdProfile->units = OSD_UNIT_METRIC;
-
-    osdProfile->rssi_alarm = 20;
-    osdProfile->cap_alarm = 2200;
-    osdProfile->time_alarm = 10; // in minutes
-    osdProfile->alt_alarm = 100; // meters or feet depend on configuration
->>>>>>> 482555cd
 }
 
 static void osdDrawLogo(int x, int y)
