/*
 * This file is part of Cleanflight.
 *
 * Cleanflight is free software: you can redistribute it and/or modify
 * it under the terms of the GNU General Public License as published by
 * the Free Software Foundation, either version 3 of the License, or
 * (at your option) any later version.
 *
 * Cleanflight is distributed in the hope that it will be useful,
 * but WITHOUT ANY WARRANTY; without even the implied warranty of
 * MERCHANTABILITY or FITNESS FOR A PARTICULAR PURPOSE.  See the
 * GNU General Public License for more details.
 *
 * You should have received a copy of the GNU General Public License
 * along with Cleanflight.  If not, see <http://www.gnu.org/licenses/>.
 */

#pragma once

// Removed to make the firmware fit into flash (in descending order of priority):
#undef USE_DSHOT_DMAR           // OMNIBUS (F3) does not benefit from burst Dshot
#undef USE_GYRO_OVERFLOW_CHECK
<<<<<<< HEAD
#define USE_GYRO_BIQUAD_RC_FIR2
#define USE_GYRO_FAST_KALMAN
=======
#undef USE_GYRO_LPF2
>>>>>>> a453063d

#undef USE_SERIALRX_XBUS
#undef USE_TELEMETRY_LTM
#undef USE_TELEMETRY_MAVLINK

#undef USE_RTC_TIME
#undef USE_COPY_PROFILE_CMS_MENU
#undef USE_RX_MSP


#define TARGET_BOARD_IDENTIFIER "OMNI" // https://en.wikipedia.org/wiki/Omnibus

#define CONFIG_FASTLOOP_PREFERRED_ACC ACC_NONE

#define LED0_PIN                PB3

#define USE_BEEPER
#define BEEPER_PIN              PC15
#define BEEPER_INVERTED

#define USE_EXTI
#define MPU_INT_EXTI PC13
#define USE_MPU_DATA_READY_SIGNAL

#define MPU6000_SPI_INSTANCE    SPI1
#define MPU6000_CS_PIN          PA4

#define USE_GYRO
#define USE_GYRO_SPI_MPU6000
#define GYRO_MPU6000_ALIGN      CW90_DEG

#define USE_ACC
#define USE_ACC_SPI_MPU6000
#define ACC_MPU6000_ALIGN       CW90_DEG

#define BMP280_SPI_INSTANCE     SPI1
#define BMP280_CS_PIN           PA13

#define USE_BARO
#define USE_BARO_BMP280
#define USE_BARO_SPI_BMP280

//#define USE_RANGEFINDER
//#define USE_RANGEFINDER_HCSR04
//#define RANGEFINDER_HCSR04_ECHO_PIN          PB1
//#define RANGEFINDER_HCSR04_TRIGGER_PIN       PB0

#define USB_DETECT_PIN          PB5

#define USE_VCP
#define USE_UART1
#define USE_UART2
#define USE_UART3
#define USE_SOFTSERIAL1
#define USE_SOFTSERIAL2

#define SERIAL_PORT_COUNT       6

#define UART1_TX_PIN            PA9
#define UART1_RX_PIN            PA10

#define UART2_TX_PIN            PA14 // PA14 / SWCLK
#define UART2_RX_PIN            PA15

#define UART3_TX_PIN            PB10 // PB10 (PWM5)
#define UART3_RX_PIN            PB11 // PB11 (PWM6)

#define USE_I2C
#define USE_I2C_DEVICE_1
#define I2C1_SCL                NONE // PB6 (PWM8)
#define I2C1_SDA                NONE // PB7 (PWM7)
#define I2C_DEVICE              (I2CDEV_1)

#define USE_ESCSERIAL
#define ESCSERIAL_TIMER_TX_PIN  PB4  // (HARDARE=0,PPM)

#define USE_SPI
#define USE_SPI_DEVICE_1

#define SPI1_NSS_PIN            PA4
#define SPI1_SCK_PIN            PA5
#define SPI1_MISO_PIN           PA6
#define SPI1_MOSI_PIN           PA7

// OSD define info:
//   feature name (includes source) -> MAX_OSD, used in target.mk

// include the max7456 driver
#define USE_MAX7456
#define MAX7456_SPI_INSTANCE    SPI1
#define MAX7456_SPI_CS_PIN      PB1
#define MAX7456_SPI_CLK         (SPI_CLOCK_STANDARD) // 10MHz
#define MAX7456_RESTORE_CLK     (SPI_CLOCK_FAST)
//#define MAX7456_DMA_CHANNEL_TX            DMA1_Channel3
//#define MAX7456_DMA_CHANNEL_RX            DMA1_Channel2
//#define MAX7456_DMA_IRQ_HANDLER_ID        DMA1_CH3_HANDLER

#define USE_SPI
#define USE_SPI_DEVICE_2 // PB12,13,14,15 on AF5

#define SPI2_NSS_PIN            PB12
#define SPI2_SCK_PIN            PB13
#define SPI2_MISO_PIN           PB14
#define SPI2_MOSI_PIN           PB15

#define USE_SDCARD

#define SDCARD_DETECT_INVERTED
#define SDCARD_DETECT_PIN                   PC14

#define SDCARD_SPI_INSTANCE                 SPI2
#define SDCARD_SPI_CS_PIN                   SPI2_NSS_PIN

// SPI2 is on the APB1 bus whose clock runs at 36MHz. Divide to under 400kHz for init:
#define SDCARD_SPI_INITIALIZATION_CLOCK_DIVIDER 128
// Divide to under 25MHz for normal operation:
#define SDCARD_SPI_FULL_SPEED_CLOCK_DIVIDER     2

#define USE_ESC_SENSOR

// DSHOT output 4 uses DMA1_Channel5, so don't use it for the SDCARD until we find an alternative
#ifndef USE_DSHOT
#define SDCARD_DMA_CHANNEL_TX               DMA1_Channel5
#endif

// Performance logging for SD card operations:
// #define AFATFS_USE_INTROSPECTIVE_LOGGING

#define USE_ADC
#define DEFAULT_VOLTAGE_METER_SOURCE VOLTAGE_METER_ADC
#define DEFAULT_CURRENT_METER_SOURCE CURRENT_METER_ADC
#define VBAT_ADC_PIN                PA0
#define CURRENT_METER_ADC_PIN       PA1
#define ADC_INSTANCE                ADC1

//#define RSSI_ADC_PIN                PB1
//#define ADC_INSTANCE                ADC3

#define USE_TRANSPONDER
#define REDUCE_TRANSPONDER_CURRENT_DRAW_WHEN_USB_CABLE_PRESENT

#define ENABLE_BLACKBOX_LOGGING_ON_SDCARD_BY_DEFAULT

#define DEFAULT_RX_FEATURE      FEATURE_RX_PPM
#define DEFAULT_FEATURES        (FEATURE_OSD)

// Disable rarely used buttons in favor of flash space
//#define USE_BUTTONS
//#define BUTTON_A_PIN            PB1
//#define BUTTON_B_PIN            PB0

//#define AVOID_UART3_FOR_PWM_PPM // Disable this for using UART3

#define USE_SERIAL_4WAY_BLHELI_INTERFACE

#define TARGET_IO_PORTA         0xffff
#define TARGET_IO_PORTB         0xffff
#define TARGET_IO_PORTC         (BIT(13)|BIT(14)|BIT(15))
#define TARGET_IO_PORTF         (BIT(0)|BIT(1)|BIT(4))

#define USABLE_TIMER_CHANNEL_COUNT 8 // PPM + 6 Outputs (2 shared with UART3)
#define USED_TIMERS             (TIM_N(1) | TIM_N(2) | TIM_N(3) | TIM_N(4) | TIM_N(8) | TIM_N(15))<|MERGE_RESOLUTION|>--- conflicted
+++ resolved
@@ -20,12 +20,9 @@
 // Removed to make the firmware fit into flash (in descending order of priority):
 #undef USE_DSHOT_DMAR           // OMNIBUS (F3) does not benefit from burst Dshot
 #undef USE_GYRO_OVERFLOW_CHECK
-<<<<<<< HEAD
 #define USE_GYRO_BIQUAD_RC_FIR2
 #define USE_GYRO_FAST_KALMAN
-=======
 #undef USE_GYRO_LPF2
->>>>>>> a453063d
 
 #undef USE_SERIALRX_XBUS
 #undef USE_TELEMETRY_LTM
