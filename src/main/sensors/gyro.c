--- conflicted
+++ resolved
@@ -139,7 +139,7 @@
 
     timeUs_t overflowTimeUs;
     bool overflowDetected;
-<<<<<<< HEAD
+
 #ifndef USE_GYRO_IMUF9001
     #if defined(USE_GYRO_FAST_KALMAN)
         // gyro kalman filter
@@ -153,8 +153,7 @@
         biquadFilter_t biquadRCFIR2[XYZ_AXIS_COUNT];
     #endif // USE_GYRO_BIQUAD_RC_FIR2
 #endif //!USE_GYRO_IMUF9001
-=======
->>>>>>> a453063d
+
 } gyroSensor_t;
 
 STATIC_UNIT_TESTED FAST_RAM gyroSensor_t gyroSensor1;
@@ -167,7 +166,7 @@
 STATIC_UNIT_TESTED gyroDev_t * const gyroDevPtr = &gyroSensor1.gyroDev;
 #endif
 
-<<<<<<< HEAD
+
 #ifndef USE_GYRO_IMUF9001
     #if defined(USE_GYRO_FAST_KALMAN)
     static void gyroInitFilterKalman(gyroSensor_t *gyroSensor, uint16_t gyro_filter_q, uint16_t gyro_filter_r, uint16_t gyro_filter_p);
@@ -178,8 +177,7 @@
     #endif // USE_GYRO_BIQUAD_RC_FIR2
 #endif //!USE_GYRO_IMUF9001
 
-=======
->>>>>>> a453063d
+
 static void gyroInitSensorFilters(gyroSensor_t *gyroSensor);
 static void gyroInitLowpassFilterLpf(gyroSensor_t *gyroSensor, int slot, int type, uint16_t lpfHz, int order);
 
@@ -213,9 +211,10 @@
     .gyroMovementCalibrationThreshold = 48,
     .gyro_sync_denom = GYRO_SYNC_DENOM_DEFAULT,
     .gyro_lpf = GYRO_LPF_256HZ,
-<<<<<<< HEAD
-    .gyro_soft_lpf_type = FILTER_BIQUAD,
-    .gyro_soft_lpf_hz = 90,
+    .gyro_lowpass_hz = 90,
+    .gyro_lowpass_order = 1,
+    .gyro_lowpass2_type = FILTER_PT1,
+    .gyro_lowpass2_hz = 0,
     .gyro_high_fsr = false,
     .gyro_use_32khz = false,
     .gyro_to_use = 0,
@@ -243,11 +242,15 @@
     .gyroMovementCalibrationThreshold = 48,
     .gyro_sync_denom = GYRO_SYNC_DENOM_DEFAULT,
     .gyro_lpf = GYRO_LPF_256HZ,
-    .gyro_soft_lpf_type = FILTER_PT1,
-    .gyro_soft_lpf_hz = 90,
+    .gyro_lowpass_type = FILTER_PT1,
+    .gyro_lowpass_hz = 90,
+    .gyro_lowpass_order = 1,
+    .gyro_lowpass2_type = FILTER_PT1,
+    .gyro_lowpass2_hz = 0,
+    .gyro_lowpass2_order = 1,
     .gyro_high_fsr = false,
     .gyro_use_32khz = false,
-    .gyro_to_use = 0,
+    .gyro_to_use = GYRO_CONFIG_USE_GYRO_DEFAULT,
     .gyro_soft_notch_hz_1 = 0,
     .gyro_soft_notch_cutoff_1 = 0,
     .gyro_soft_notch_hz_2 = 0,
@@ -258,22 +261,6 @@
     .gyro_filter_r = 88,
     .gyro_filter_p = 0,
     .gyro_stage2_filter_type = STAGE2_FILTER_FAST_KALMAN,
-=======
-    .gyro_lowpass_type = FILTER_PT1,
-    .gyro_lowpass_hz = 90,
-    .gyro_lowpass_order = 1,
-    .gyro_lowpass2_type = FILTER_PT1,
-    .gyro_lowpass2_hz = 0,
-    .gyro_lowpass2_order = 1,
-    .gyro_high_fsr = false,
-    .gyro_use_32khz = false,
-    .gyro_to_use = GYRO_CONFIG_USE_GYRO_DEFAULT,
-    .gyro_soft_notch_hz_1 = 400,
-    .gyro_soft_notch_cutoff_1 = 300,
-    .gyro_soft_notch_hz_2 = 200,
-    .gyro_soft_notch_cutoff_2 = 100,
-    .checkOverflow = GYRO_OVERFLOW_CHECK_ALL_AXES,
->>>>>>> a453063d
     .gyro_offset_yaw = 0,
     .gyro_lma_depth = 0,
     .gyro_lma_weight = 100,
@@ -647,13 +634,8 @@
 #endif
     return ret;
 }
-<<<<<<< HEAD
-#ifndef USE_GYRO_IMUF9001
-void gyroInitFilterLpf(gyroSensor_t *gyroSensor, uint8_t lpfHz)
-=======
 
 void gyroInitLowpassFilterLpf(gyroSensor_t *gyroSensor, int slot, int type, uint16_t lpfHz, int order)
->>>>>>> a453063d
 {
     filterApplyFnPtr *lowpassFilterApplyFn;
     gyroLowpassFilter_t *lowpassFilter = NULL;
@@ -825,7 +807,7 @@
 }
 #endif
 
-<<<<<<< HEAD
+
 #ifndef USE_GYRO_IMUF9001
 #if defined(USE_GYRO_FAST_KALMAN)
 static void gyroInitFilterKalman(gyroSensor_t *gyroSensor, uint16_t gyro_filter_q, uint16_t gyro_filter_r, uint16_t gyro_filter_p)
@@ -868,15 +850,13 @@
 }
 #endif // USE_GYRO_BIQUAD_RC_FIR2
 #endif //!USE_GYRO_IMUF9001
-=======
->>>>>>> a453063d
 
 static void gyroInitSensorFilters(gyroSensor_t *gyroSensor)
 {
 #if defined(USE_GYRO_SLEW_LIMITER)
     gyroInitSlewLimiter(gyroSensor);
 #endif
-<<<<<<< HEAD
+
 #ifndef USE_GYRO_IMUF9001
     #if defined(USE_GYRO_FAST_KALMAN)
         gyroInitFilterKalman(gyroSensor, gyroConfig()->gyro_filter_q, gyroConfig()->gyro_filter_r, gyroConfig()->gyro_filter_p);
@@ -888,7 +868,6 @@
 #endif //!USE_GYRO_IMUF9001
 #ifndef USE_GYRO_IMUF9001
     gyroInitFilterLpf(gyroSensor, gyroConfig()->gyro_soft_lpf_hz);
-=======
 
     gyroInitLowpassFilterLpf(
       gyroSensor,
@@ -908,7 +887,6 @@
 
     gyroInitLmaSmoothing(gyroSensor, gyroConfig()->gyro_lma_depth, gyroConfig()->gyro_lma_weight);
 
->>>>>>> a453063d
     gyroInitFilterNotch1(gyroSensor, gyroConfig()->gyro_soft_notch_hz_1, gyroConfig()->gyro_soft_notch_cutoff_1);
     gyroInitFilterNotch2(gyroSensor, gyroConfig()->gyro_soft_notch_hz_2, gyroConfig()->gyro_soft_notch_cutoff_2);
 #endif //!USE_GYRO_IMUF9001
@@ -991,13 +969,11 @@
 {
     if (!(isFirstArmingCalibration && firstArmingCalibrationWasStarted)) {
         gyroSetCalibrationCycles(&gyroSensor1);
-<<<<<<< HEAD
-=======
+
 #ifdef USE_DUAL_GYRO
         gyroSetCalibrationCycles(&gyroSensor2);
 #endif
 
->>>>>>> a453063d
         if (isFirstArmingCalibration) {
             firstArmingCalibrationWasStarted = true;
         }
@@ -1020,15 +996,11 @@
             gyroSensor->gyroDev.gyroZero[axis] = 0;
         }
 
-<<<<<<< HEAD
-        // Sum up CALIBRATING_GYRO_CYCLES readings
         #ifdef USE_GYRO_IMUF9001
         gyroSensor->calibration.sum[axis] += (int32_t)(gyroSensor->gyroDev.gyroADC[axis] * 16.4f); //imuf sends floats, so we need to scale it because bf is hard coded to look for float times 16.4
         devPush(&gyroSensor->calibration.var[axis], (gyroSensor->gyroDev.gyroADC[axis] * 16.4f) ); //imuf sends floats, so we need to scale it because bf is hard coded to look for float times 16.4
         #else
-=======
         // Sum up CALIBRATING_GYRO_TIME_US readings
->>>>>>> a453063d
         gyroSensor->calibration.sum[axis] += gyroSensor->gyroDev.gyroADCRaw[axis];
         devPush(&gyroSensor->calibration.var[axis], gyroSensor->gyroDev.gyroADCRaw[axis]);
         #endif
@@ -1217,7 +1189,6 @@
             // NOTE: this branch optimized for when there is no gyro debugging, ensure it is kept in step with non-optimized branch
             float gyroADCf = gyroSensor->gyroDev.gyroADC[axis] * gyroSensor->gyroDev.scale;
 
-<<<<<<< HEAD
 #ifndef USE_GYRO_IMUF9001
 #if defined(USE_GYRO_BIQUAD_RC_FIR2)
 #if defined(USE_GYRO_FAST_KALMAN)
@@ -1235,30 +1206,24 @@
                 gyroADCf = gyroSensor->biquadRCFIR2ApplyFn((filter_t *)&gyroSensor->biquadRCFIR2[axis], gyroADCf);
                 break;
             default:
+                gyroADCf = gyroSensor->lowpass2FilterApplyFn((filter_t *)&gyroSensor->lowpass2Filter[axis], gyroADCf);
+                gyroADCf = gyroSensor->lmaSmoothingApplyFn((filter_t *)&gyroSensor->lmaSmoothingFilter[axis], gyroADCf);
+
                 break;
             }
 #endif // USE_GYRO_BIQUAD_RC_FIR2
 #endif //USE_GYRO_IMUF9001
-=======
-            gyroADCf = gyroSensor->lowpass2FilterApplyFn((filter_t *)&gyroSensor->lowpass2Filter[axis], gyroADCf);
-            gyroADCf = gyroSensor->lmaSmoothingApplyFn((filter_t *)&gyroSensor->lmaSmoothingFilter[axis], gyroADCf);
-
->>>>>>> a453063d
+
 #ifdef USE_GYRO_DATA_ANALYSE
             gyroADCf = gyroSensor->notchFilterDynApplyFn((filter_t *)&gyroSensor->notchFilterDyn[axis], gyroADCf);
 #endif
 #ifndef USE_GYRO_IMUF9001
             gyroADCf = gyroSensor->notchFilter1ApplyFn((filter_t *)&gyroSensor->notchFilter1[axis], gyroADCf);
             gyroADCf = gyroSensor->notchFilter2ApplyFn((filter_t *)&gyroSensor->notchFilter2[axis], gyroADCf);
-<<<<<<< HEAD
-            gyroADCf = gyroSensor->softLpfFilterApplyFn(gyroSensor->softLpfFilterPtr[axis], gyroADCf);
+            gyroADCf = gyroSensor->lowpassFilterApplyFn((filter_t *)&gyroSensor->lowpassFilter[axis], gyroADCf);
 #endif //USE_GYRO_IMUF9001
-            gyro.gyroADCf[axis] = gyroADCf;
-=======
-            gyroADCf = gyroSensor->lowpassFilterApplyFn((filter_t *)&gyroSensor->lowpassFilter[axis], gyroADCf);
             gyroSensor->gyroDev.gyroADCf[axis] = gyroADCf;
 
->>>>>>> a453063d
             if (!gyroSensor->overflowDetected) {
                 // integrate using trapezium rule to avoid bias
                 accumulatedMeasurements[axis] += 0.5f * (gyroPrevious[axis] + gyroADCf) * sampleDeltaUs;
@@ -1273,7 +1238,6 @@
             // DEBUG_GYRO_NOTCH records the unfiltered gyro output
             DEBUG_SET(DEBUG_GYRO_NOTCH, axis, lrintf(gyroADCf));
 
-<<<<<<< HEAD
 #if defined(USE_GYRO_IMUF9001)
  // do nothing
 #else
@@ -1295,15 +1259,13 @@
                 gyroADCf = gyroSensor->biquadRCFIR2ApplyFn((filter_t *)&gyroSensor->biquadRCFIR2[axis], gyroADCf);
                 break;
             default:
+                // apply lowpass2 filter
+                gyroADCf = gyroSensor->lowpass2FilterApplyFn((filter_t *)&gyroSensor->lowpass2Filter[axis], gyroADCf);
+                gyroADCf = gyroSensor->lmaSmoothingApplyFn((filter_t *)&gyroSensor->lmaSmoothingFilter[axis], gyroADCf);
                 break;
             }
 #endif // USE_GYRO_BIQUAD_RC_FIR2
 #endif // USE_GYRO_IMUF9001
-=======
-            // apply lowpass2 filter
-            gyroADCf = gyroSensor->lowpass2FilterApplyFn((filter_t *)&gyroSensor->lowpass2Filter[axis], gyroADCf);
-            gyroADCf = gyroSensor->lmaSmoothingApplyFn((filter_t *)&gyroSensor->lmaSmoothingFilter[axis], gyroADCf);
->>>>>>> a453063d
 
 #ifdef USE_GYRO_DATA_ANALYSE
             // apply dynamic notch filter
@@ -1324,15 +1286,10 @@
 
             // apply lowpass2 filter
             DEBUG_SET(DEBUG_GYRO, axis, lrintf(gyroADCf));
-<<<<<<< HEAD
-            gyroADCf = gyroSensor->softLpfFilterApplyFn(gyroSensor->softLpfFilterPtr[axis], gyroADCf);
+            gyroADCf = gyroSensor->lowpassFilterApplyFn((filter_t *)&gyroSensor->lowpassFilter[axis], gyroADCf);
 #endif //USE_GYRO_IMUF9001
-            gyro.gyroADCf[axis] = gyroADCf;
-=======
-            gyroADCf = gyroSensor->lowpassFilterApplyFn((filter_t *)&gyroSensor->lowpassFilter[axis], gyroADCf);
-
             gyroSensor->gyroDev.gyroADCf[axis] = gyroADCf;
->>>>>>> a453063d
+
             if (!gyroSensor->overflowDetected) {
                 // integrate using trapezium rule to avoid bias
                 accumulatedMeasurements[axis] += 0.5f * (gyroPrevious[axis] + gyroADCf) * sampleDeltaUs;
@@ -1358,9 +1315,7 @@
 
 FAST_CODE void gyroUpdate(timeUs_t currentTimeUs)
 {
-<<<<<<< HEAD
     //called by scheduler
-=======
 #ifdef USE_DUAL_GYRO
     switch (gyroToUse) {
     case GYRO_CONFIG_USE_GYRO_1:
@@ -1415,7 +1370,6 @@
         break;
     }
 #else
->>>>>>> a453063d
     gyroUpdateSensor(&gyroSensor1, currentTimeUs);
     gyro.gyroADCf[X] = gyroSensor1.gyroDev.gyroADCf[X];
     gyro.gyroADCf[Y] = gyroSensor1.gyroDev.gyroADCf[Y];
