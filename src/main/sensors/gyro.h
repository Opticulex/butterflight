/*
 * This file is part of Cleanflight.
 *
 * Cleanflight is free software: you can redistribute it and/or modify
 * it under the terms of the GNU General Public License as published by
 * the Free Software Foundation, either version 3 of the License, or
 * (at your option) any later version.
 *
 * Cleanflight is distributed in the hope that it will be useful,
 * but WITHOUT ANY WARRANTY; without even the implied warranty of
 * MERCHANTABILITY or FITNESS FOR A PARTICULAR PURPOSE.  See the
 * GNU General Public License for more details.
 *
 * You should have received a copy of the GNU General Public License
 * along with Cleanflight.  If not, see <http://www.gnu.org/licenses/>.
 */

#pragma once

#include "common/axis.h"
#include "common/time.h"
#include "pg/pg.h"
#include "drivers/bus.h"
#include "drivers/sensor.h"

typedef enum {
    GYRO_NONE = 0,
    GYRO_DEFAULT,
    GYRO_MPU6050,
    GYRO_L3G4200D,
    GYRO_MPU3050,
    GYRO_L3GD20,
    GYRO_MPU6000,
    GYRO_MPU6500,
    GYRO_MPU9250,
    GYRO_ICM20601,
    GYRO_ICM20602,
    GYRO_ICM20608G,
    GYRO_ICM20649,
    GYRO_ICM20689,
    GYRO_BMI160,
    GYRO_IMUF9001,
    GYRO_FAKE
} gyroSensor_e;

typedef struct gyro_s {
    uint32_t targetLooptime;
    float gyroADCf[XYZ_AXIS_COUNT];
} gyro_t;

extern gyro_t gyro;

typedef enum {
    GYRO_OVERFLOW_CHECK_NONE = 0,
    GYRO_OVERFLOW_CHECK_YAW,
    GYRO_OVERFLOW_CHECK_ALL_AXES
} gyroOverflowCheck_e;

#define GYRO_CONFIG_USE_GYRO_1      0
#define GYRO_CONFIG_USE_GYRO_2      1
#define GYRO_CONFIG_USE_GYRO_BOTH   2

typedef enum {
    FILTER_LOWPASS = 0,
    FILTER_LOWPASS2
} filterSlots;

#define GYRO_LPF_ORDER_MAX 6

typedef struct gyroConfig_s {
    sensor_align_e gyro_align;              // gyro alignment
    uint8_t  gyroMovementCalibrationThreshold; // people keep forgetting that moving model while init results in wrong gyro offsets. and then they never reset gyro. so this is now on by default.
    uint8_t  gyro_sync_denom;                  // Gyro sample divider
    uint8_t  gyro_lpf;                         // gyro LPF setting - values are driver specific, in case of invalid number, a reasonable default ~30-40HZ is chosen.

    bool     gyro_high_fsr;
    bool     gyro_use_32khz;
    uint8_t  gyro_to_use;

    // Lagged Moving Average smoother
    uint8_t gyro_lma_depth;
    uint8_t gyro_lma_weight;

    // Lowpass primary/secondary
    uint8_t  gyro_lowpass_type;
    uint8_t  gyro_lowpass2_type;

    // Order is used for the 'higher ordering' of cascaded butterworth/biquad sections
    uint8_t  gyro_lowpass_order;
    uint8_t  gyro_lowpass2_order;

    uint16_t gyro_lowpass_hz;
    uint16_t  gyro_lowpass2_hz;

    uint16_t gyro_soft_notch_hz_1;
    uint16_t gyro_soft_notch_cutoff_1;
    uint16_t gyro_soft_notch_hz_2;
    uint16_t gyro_soft_notch_cutoff_2;
    gyroOverflowCheck_e checkOverflow;
<<<<<<< HEAD

    int16_t  gyro_offset_yaw;
#if defined(USE_GYRO_IMUF9001)
    uint16_t imuf_mode;
    uint16_t imuf_pitch_q;
    uint16_t imuf_pitch_r;
    uint16_t imuf_roll_q;
    uint16_t imuf_roll_r;
    uint16_t imuf_yaw_q;
    uint16_t imuf_yaw_r;
    uint16_t imuf_pitch_lpf_cutoff_hz;
    uint16_t imuf_roll_lpf_cutoff_hz;
    uint16_t imuf_yaw_lpf_cutoff_hz;
    uint16_t imuf_dyn_gain;
#else
    uint16_t gyro_filter_q;
    uint16_t gyro_filter_r;
    uint16_t gyro_filter_p;
#endif
    uint8_t  gyro_stage2_filter_type;
=======
    int16_t  gyro_offset_yaw;

>>>>>>> a453063d
} gyroConfig_t;

PG_DECLARE(gyroConfig_t, gyroConfig);

bool gyroInit(void);

void gyroInitFilters(void);
#ifdef USE_DMA_SPI_DEVICE
void gyroDmaSpiFinishRead(void);
void gyroDmaSpiStartRead(void);
#endif
void gyroUpdate(timeUs_t currentTimeUs);
bool gyroGetAccumulationAverage(float *accumulation);
const busDevice_t *gyroSensorBus(void);
struct mpuConfiguration_s;
const struct mpuConfiguration_s *gyroMpuConfiguration(void);
struct mpuDetectionResult_s;
const struct mpuDetectionResult_s *gyroMpuDetectionResult(void);
void gyroStartCalibration(bool isFirstArmingCalibration);
bool isFirstArmingGyroCalibrationRunning(void);
bool isGyroCalibrationComplete(void);
void gyroReadTemperature(void);
int16_t gyroGetTemperature(void);
int16_t gyroRateDps(int axis);
bool gyroOverflowDetected(void);
uint16_t gyroAbsRateDps(int axis);
#ifdef USE_GYRO_IMUF9001
uint16_t returnGyroAlignmentForImuf9001(void);
#endif<|MERGE_RESOLUTION|>--- conflicted
+++ resolved
@@ -97,7 +97,6 @@
     uint16_t gyro_soft_notch_hz_2;
     uint16_t gyro_soft_notch_cutoff_2;
     gyroOverflowCheck_e checkOverflow;
-<<<<<<< HEAD
 
     int16_t  gyro_offset_yaw;
 #if defined(USE_GYRO_IMUF9001)
@@ -118,10 +117,7 @@
     uint16_t gyro_filter_p;
 #endif
     uint8_t  gyro_stage2_filter_type;
-=======
-    int16_t  gyro_offset_yaw;
 
->>>>>>> a453063d
 } gyroConfig_t;
 
 PG_DECLARE(gyroConfig_t, gyroConfig);
