--- conflicted
+++ resolved
@@ -686,11 +686,8 @@
             drivers/system.c \
             drivers/timer.c \
             drivers/transponder_ir.c \
-<<<<<<< HEAD
             drivers/transponder_ir_arcitimer.c \
             drivers/transponder_ir_ilap.c \
-=======
->>>>>>> 2603f39f
             fc/config.c \
             fc/fc_dispatch.c \
             fc/fc_hardfaults.c \
@@ -801,11 +798,7 @@
             io/vtx_rtc6705.c \
             io/vtx_smartaudio.c \
             io/vtx_tramp.c \
-<<<<<<< HEAD
             io/vtx_control.c
-=======
-            io/vtx.c
->>>>>>> 2603f39f
             
 COMMON_DEVICE_SRC = \
             $(CMSIS_SRC) \
